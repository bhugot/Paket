﻿module Paket.IntegrationTests.ConvertFromNuGetSpecs

open Fake
open System
open NUnit.Framework
open FsUnit
open System
open System.IO
open System.Diagnostics
open Paket
open Paket.Domain
open Paket.Requirements
open Paket.ProjectJson

[<Test>]
let ``#1217 should convert simple C# project``() = 
    paket "convert-from-nuget" "i001217-convert-simple-project" |> ignore
    let lockFile = LockFile.LoadFrom(Path.Combine(scenarioTempPath "i001217-convert-simple-project","paket.lock"))
    let v = lockFile.Groups.[Constants.MainDependencyGroup].Resolution.[PackageName "Newtonsoft.Json"].Version
    v.Major |> shouldEqual 7u
    v.Minor |> shouldEqual 0u
    v.Patch |> shouldEqual 1u

    let depsFile = DependenciesFile.ReadFromFile(Path.Combine(scenarioTempPath "i001217-convert-simple-project","paket.dependencies"))
    let requirement = depsFile.GetGroup(Constants.MainDependencyGroup).Packages.Head
    requirement.Name |> shouldEqual (PackageName "Newtonsoft.Json")
    requirement.VersionRequirement.ToString() |> shouldEqual "7.0.1"

[<Test>]
let ``#1225 should convert simple C# project with non-matching framework restrictions``() = 
    paket "convert-from-nuget" "i001225-convert-simple-project-non-matching-restrictions" |> ignore
    let lockFile = LockFile.LoadFrom(Path.Combine(scenarioTempPath "i001225-convert-simple-project-non-matching-restrictions","paket.lock"))
    let v = lockFile.Groups.[Constants.MainDependencyGroup].Resolution.[PackageName "Newtonsoft.Json"].Version
    v.Major |> shouldEqual 7u
    v.Minor |> shouldEqual 0u
    v.Patch |> shouldEqual 1u

    let v2 = lockFile.Groups.[Constants.MainDependencyGroup].Resolution.[PackageName "Castle.Core"].Version
    v2.Major |> shouldEqual 3u
    v2.Minor |> shouldEqual 3u
    v2.Patch |> shouldEqual 3u

    let depsFile = DependenciesFile.ReadFromFile(Path.Combine(scenarioTempPath "i001225-convert-simple-project-non-matching-restrictions","paket.dependencies"))
    let requirement = depsFile.GetGroup(Constants.MainDependencyGroup).Packages.Head
    requirement.Name |> shouldEqual (PackageName "Castle.Core")
    requirement.VersionRequirement.ToString() |> shouldEqual "3.3.3"
    requirement.ResolverStrategyForTransitives |> shouldEqual None
    requirement.Settings.FrameworkRestrictions  |> getRestrictionList |> shouldEqual [FrameworkRestriction.AtLeast(FrameworkIdentifier.DotNetFramework(FrameworkVersion.V3_5))]

    let requirement2 = depsFile.GetGroup(Constants.MainDependencyGroup).Packages.Tail.Head
    requirement2.Name |> shouldEqual (PackageName "Newtonsoft.Json")
    requirement2.VersionRequirement.ToString() |> shouldEqual "7.0.1"
    requirement2.ResolverStrategyForTransitives |> shouldEqual None
    requirement2.Settings.FrameworkRestrictions  |> getRestrictionList |> shouldEqual [FrameworkRestriction.AtLeast(FrameworkIdentifier.DotNetFramework(FrameworkVersion.V4_Client))]

[<Test>]
let ``#1217 should replace packages.config files in project``() = 
    let originalProjectFile = ProjectFile.loadFromFile(Path.Combine(originalScenarioPath "i001217-convert-simple-project", "ClassLibrary1", "ClassLibrary1.csprojtemplate"))
    originalProjectFile.Document.OuterXml.Contains("packages.config") |> shouldEqual true
    originalProjectFile.Document.OuterXml.Contains("paket.references") |> shouldEqual false

    paket "convert-from-nuget" "i001217-convert-simple-project" |> ignore
    let lockFile = LockFile.LoadFrom(Path.Combine(scenarioTempPath "i001217-convert-simple-project","paket.lock"))
    let projectFile = ProjectFile.loadFromFile(Path.Combine(scenarioTempPath "i001217-convert-simple-project", "ClassLibrary1", "ClassLibrary1.csproj"))
    projectFile.Document.OuterXml.Contains("packages.config") |> shouldEqual false
    projectFile.Document.OuterXml.Contains("paket.references") |> shouldEqual true
<<<<<<< HEAD


[<Test>]
let ``#1217 should convert simple project.json``() = 
    let originalProjectFile = ProjectJsonFile.Load(Path.Combine(originalScenarioPath "i001217-convert-json-project", "project.jsontemplate"))
    originalProjectFile.GetGlobalDependencies() 
    |> List.map (fun (n,v) -> n.ToString(),v.ToString())
    |> shouldEqual ["Newtonsoft.Json", ">= 1.0"]

    paket "convert-from-nuget" "i001217-convert-json-project" |> ignore
    let lockFile = LockFile.LoadFrom(Path.Combine(scenarioTempPath "i001217-convert-json-project","paket.lock"))
    
    lockFile.Groups.[Constants.MainDependencyGroup].Resolution.[PackageName "Newtonsoft.Json"].Version
    |> shouldBeGreaterThan (SemVer.Parse "1.0.0")

    let projectFile = ProjectJsonFile.Load(Path.Combine(scenarioTempPath "i001217-convert-json-project", "project.json"))
    projectFile.GetGlobalDependencies() 
    |> List.map (fun (n,v) ->n.ToString(),v.ToString())
    |> shouldEqual ["Newtonsoft.Json", lockFile.Groups.[Constants.MainDependencyGroup].Resolution.[PackageName "Newtonsoft.Json"].Version.ToString()]

[<Test>]
let ``#1217 should convert project.json app``() = 
    let originalProjectFile = ProjectJsonFile.Load(Path.Combine(originalScenarioPath "i001217-convert-json-projects", "TestApp", "project.jsontemplate"))
    originalProjectFile.GetGlobalDependencies() 
    |> List.map (fun (n,v) -> n.ToString(),v.ToString())
    |> shouldEqual ["Newtonsoft.Json", ">= 1.0"]

    let originalInterprojectDependencies = originalProjectFile.GetGlobalInterProjectDependencies()

    paket "convert-from-nuget" "i001217-convert-json-projects" |> ignore
    let lockFile = LockFile.LoadFrom(Path.Combine(scenarioTempPath "i001217-convert-json-projects","paket.lock"))
    
    lockFile.Groups.[Constants.MainDependencyGroup].Resolution.[PackageName "Newtonsoft.Json"].Version
    |> shouldBeGreaterThan (SemVer.Parse "1.0.0")

    let projectFile = ProjectJsonFile.Load(Path.Combine(scenarioTempPath "i001217-convert-json-projects", "TestApp", "project.json"))
    projectFile.GetGlobalDependencies() 
    |> List.map (fun (n,v) ->n.ToString(),v.ToString())
    |> shouldEqual ["Newtonsoft.Json", lockFile.Groups.[Constants.MainDependencyGroup].Resolution.[PackageName "Newtonsoft.Json"].Version.ToString()]

    projectFile.GetGlobalInterProjectDependencies()
    |> shouldEqual (originalProjectFile.GetGlobalInterProjectDependencies())

    let appReferences = ReferencesFile.FromFile(Path.Combine(scenarioTempPath "i001217-convert-json-projects", "TestApp", "paket.references"))
    let libReferences = ReferencesFile.FromFile(Path.Combine(scenarioTempPath "i001217-convert-json-projects", "TestApp", "paket.references"))

    appReferences.Groups.[Constants.MainDependencyGroup].NugetPackages |> List.map (fun n -> n.Name) |> shouldContain (PackageName "Newtonsoft.Json")
    libReferences.Groups.[Constants.MainDependencyGroup].NugetPackages |> List.map (fun n -> n.Name) |> shouldContain (PackageName "Newtonsoft.Json")
=======
    

[<Test>]
let ``#1591 should convert denormalized versions``() = 
    paket "convert-from-nuget" "i001591-convert-denormalized" |> ignore
    let lockFile = LockFile.LoadFrom(Path.Combine(scenarioTempPath "i001591-convert-denormalized","paket.lock"))
    let v = lockFile.Groups.[Constants.MainDependencyGroup].Resolution.[PackageName "EntityFramework"].Version
    v.Major |> shouldEqual 6u
    v.Minor |> shouldEqual 1u
    v.Patch |> shouldEqual 0u

    let depsFile = File.ReadAllText(Path.Combine(scenarioTempPath "i001591-convert-denormalized","paket.dependencies"))
    depsFile.Contains "6.1.0" |> shouldEqual true
>>>>>>> 0a917114
<|MERGE_RESOLUTION|>--- conflicted
+++ resolved
@@ -64,8 +64,18 @@
     let projectFile = ProjectFile.loadFromFile(Path.Combine(scenarioTempPath "i001217-convert-simple-project", "ClassLibrary1", "ClassLibrary1.csproj"))
     projectFile.Document.OuterXml.Contains("packages.config") |> shouldEqual false
     projectFile.Document.OuterXml.Contains("paket.references") |> shouldEqual true
-<<<<<<< HEAD
 
+[<Test>]
+let ``#1591 should convert denormalized versions``() = 
+    paket "convert-from-nuget" "i001591-convert-denormalized" |> ignore
+    let lockFile = LockFile.LoadFrom(Path.Combine(scenarioTempPath "i001591-convert-denormalized","paket.lock"))
+    let v = lockFile.Groups.[Constants.MainDependencyGroup].Resolution.[PackageName "EntityFramework"].Version
+    v.Major |> shouldEqual 6u
+    v.Minor |> shouldEqual 1u
+    v.Patch |> shouldEqual 0u
+
+    let depsFile = File.ReadAllText(Path.Combine(scenarioTempPath "i001591-convert-denormalized","paket.dependencies"))
+    depsFile.Contains "6.1.0" |> shouldEqual true
 
 [<Test>]
 let ``#1217 should convert simple project.json``() = 
@@ -112,19 +122,4 @@
     let libReferences = ReferencesFile.FromFile(Path.Combine(scenarioTempPath "i001217-convert-json-projects", "TestApp", "paket.references"))
 
     appReferences.Groups.[Constants.MainDependencyGroup].NugetPackages |> List.map (fun n -> n.Name) |> shouldContain (PackageName "Newtonsoft.Json")
-    libReferences.Groups.[Constants.MainDependencyGroup].NugetPackages |> List.map (fun n -> n.Name) |> shouldContain (PackageName "Newtonsoft.Json")
-=======
-    
-
-[<Test>]
-let ``#1591 should convert denormalized versions``() = 
-    paket "convert-from-nuget" "i001591-convert-denormalized" |> ignore
-    let lockFile = LockFile.LoadFrom(Path.Combine(scenarioTempPath "i001591-convert-denormalized","paket.lock"))
-    let v = lockFile.Groups.[Constants.MainDependencyGroup].Resolution.[PackageName "EntityFramework"].Version
-    v.Major |> shouldEqual 6u
-    v.Minor |> shouldEqual 1u
-    v.Patch |> shouldEqual 0u
-
-    let depsFile = File.ReadAllText(Path.Combine(scenarioTempPath "i001591-convert-denormalized","paket.dependencies"))
-    depsFile.Contains "6.1.0" |> shouldEqual true
->>>>>>> 0a917114
+    libReferences.Groups.[Constants.MainDependencyGroup].NugetPackages |> List.map (fun n -> n.Name) |> shouldContain (PackageName "Newtonsoft.Json")