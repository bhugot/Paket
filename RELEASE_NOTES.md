--- conflicted
+++ resolved
@@ -1,5 +1,4 @@
-<<<<<<< HEAD
-#### 3.0.0-beta001 - 15.04.2016
+#### 3.0.0-beta002 - 17.04.2016
 * Allow to reference git repositories - http://fsprojects.github.io/Paket/git-dependencies.html
 * Allow to run build commands on git repositories - http://fsprojects.github.io/Paket/git-dependencies.html#Running-a-build-in-git-repositories
 * Allow to use git repositories as NuGet source - http://fsprojects.github.io/Paket/git-dependencies.html#Using-Git-repositories-as-NuGet-source
@@ -10,12 +9,9 @@
 * USABILITY: Removed "specs:" from paket.lock since it was copied from Bundler and had no meaning in Paket - https://github.com/fsprojects/Paket/pull/1608
 * BREAKING CHANGE: Removed --hard parameter from all commands. Paket threads all commands as if --hard would have been set - https://github.com/fsprojects/Paket/pull/1567
 
-#### 2.60.2 - 13.04.2016
-=======
 #### 2.61.0 - 17.04.2016
 * Support .NET platform standard packages - https://github.com/fsprojects/Paket/issues/1614
 * Support .NET 4.6.2 - https://github.com/fsprojects/Paket/issues/1614
->>>>>>> b4dcaa57
 * BUGFIX: Don't set CopyToOutputDirectory for Compile items - https://github.com/fsprojects/Paket/issues/1592
 * BUGFIX: Allow to pack packages with ReflectedDefinition - https://github.com/fsprojects/Paket/pull/1602
 
