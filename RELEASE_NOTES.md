--- conflicted
+++ resolved
@@ -1,15 +1,10 @@
-<<<<<<< HEAD
-#### 4.0.0-alpha030 - 29.11.2016
+#### 4.0.0-alpha031 - 12.12.2016
 * Make Paket compatible with dotnet sdk preview3
 * Reorganized resolver - https://github.com/fsprojects/Paket/pull/2039
 * USABILITY: Added option to have paket restore fail on check failure - https://github.com/fsprojects/Paket/pull/1963
 
-#### 3.30.4 - 29.11.2016
-* BUGFIX: Relax prerelease condition for --keep-patch - https://github.com/fsprojects/Paket/issues/2048
-=======
 #### 3.31.2 - 12.12.2016
 * BUGFIX: NuGetV2-OData: retrieve versions in descending order for artifactory - https://github.com/fsprojects/Paket/pull/2073
->>>>>>> 10379d9e
 
 #### 3.31.1 - 07.12.2016
 * BUGFIX: Default address of NuGet v3 stream points to https - https://github.com/fsprojects/Paket/pull/2071
