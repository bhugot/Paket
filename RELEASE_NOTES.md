<<<<<<< HEAD
#### 3.0.0-alpha108 - 11.04.2016
* Allow to reference git repositories - http://fsprojects.github.io/Paket/git-dependencies.html
* Allow to run build commands on git repositories - http://fsprojects.github.io/Paket/git-dependencies.html#Running-a-build-in-git-repositories
* Allow to use git repositories as NuGet source - http://fsprojects.github.io/Paket/git-dependencies.html#Using-Git-repositories-as-NuGet-source
* Additional local caches - http://fsprojects.github.io/Paket/caches.html
* Garbage collection in packages folder - https://github.com/fsprojects/Paket/pull/1491
* Allows to exclude dll references from a NuGet package - http://fsprojects.github.io/Paket/references-files.html#Excluding-libraries
* Allows to use aliases for libraries - http://fsprojects.github.io/Paket/references-files.html#Library-aliases
* BREAKING CHANGE: Removed --hard parameter from all commands. Paket threads all commands as if --hard would have been set - https://github.com/fsprojects/Paket/pull/1567
=======
#### 2.58.14 - 11.04.2016
* BUGFIX: Compare full filename for pack with template file - https://github.com/fsprojects/Paket/issues/1594

#### 2.58.13 - 11.04.2016
* BUGFIX: Create folder for http dependencies

#### 2.58.12 - 11.04.2016
* BUGFIX: Dependencies file should not take shortened versions - https://github.com/fsprojects/Paket/issues/1591
>>>>>>> 0a917114

#### 2.58.11 - 11.04.2016
* BUGFIX: Breaking some parallism and trying to prevent race conditions - https://github.com/fsprojects/Paket/issues/1589

#### 2.58.9 - 08.04.2016
* BUGFIX: "paket.exe pack" with "include-referenced-projects" and "minimum-from-lock-file" did not work when project references have a paket.template file - https://github.com/fsprojects/Paket/issues/1586

#### 2.58.8 - 08.04.2016
* Property Definitions are placed after FSharp Targets - https://github.com/fsprojects/Paket/issues/1585

#### 2.58.7 - 07.04.2016
* Paket update supports combining filter with specific version - https://github.com/fsprojects/Paket/pull/1580

#### 2.58.6 - 07.04.2016
* BUGFIX: Redirects for assemblies in the GAC were removed - https://github.com/fsprojects/Paket/issues/1574

#### 2.58.5 - 07.04.2016
* BUGFIX: Paket.dependency with version ranges failed when package has pinned dependency and that version is unlisted - https://github.com/fsprojects/Paket/issues/1579

#### 2.58.4 - 07.04.2016
* BUGFIX: Github dependencies reference transitive NuGet packages to projects - https://github.com/fsprojects/Paket/issues/1578

#### 2.58.3 - 05.04.2016
* BUGFIX: Add "*.fsi" files as <Compile> by default - https://github.com/fsprojects/Paket/pull/1573

#### 2.58.2 - 05.04.2016
* Touch: disabled by default in Add, Update, Install; enabled with --touch-affected-refs - https://github.com/fsprojects/Paket/pull/1571

#### 2.58.1 - 05.04.2016
* Using saved api key credentials for the push operation - https://github.com/fsprojects/Paket/pull/1570
* BUGFIX: Property Definitions: placed after csharp targets - https://github.com/fsprojects/Paket/pull/1522

#### 2.57.0 - 30.03.2016
* BUGFIX: Property Definitions: placed after non-paket imports if they directly follow the top property groups - https://github.com/fsprojects/Paket/pull/1561
* BUGFIX: Fixed inconsistent condition generation in paket.lock file - https://github.com/fsprojects/Paket/issues/1552
* BUGFIX: Removing transitive dependencies from dependencies list during pack - https://github.com/fsprojects/Paket/pull/1547
* USABILITY: Better WPF support - https://github.com/fsprojects/Paket/pull/1550

#### 2.56.0 - 24.03.2016
* BUGFIX: Move props definitions further up in project files - https://github.com/fsprojects/Paket/issues/1537
* BUGFIX: Fixed missing src files when packing with symbols on Linux - https://github.com/fsprojects/Paket/pull/1545
* BUGFIX: Ensuring that dependent dll's are not included in the package when usng include-referenced-projects - https://github.com/fsprojects/Paket/pull/1543
* BUGFIX: Global redirects:false is not disabling everything below anymore - https://github.com/fsprojects/Paket/issues/1544

#### 2.55.0 - 23.03.2016
* Correct src folder structure for packing with symbols - https://github.com/fsprojects/Paket/pull/1538
* Fix resolver bug spotted by property based testing - https://github.com/fsprojects/Paket/issues/1524

#### 2.54.0 - 21.03.2016
* It's possible to influence the CopyToOutputDirectory property for content references in project files - http://fsprojects.github.io/Paket/nuget-dependencies.html#CopyToOutputDirectory-settings
* BUGFIX: Fix regression where paket skipped packages with name ending in lib - https://github.com/fsprojects/Paket/issues/1531
* USABILITY: Unknown package settings are now reported
* USABILITY: Improve warning text on conflict - https://github.com/fsprojects/Paket/pull/1530

#### 2.53.0 - 19.03.2016
* Allow to restore recursively from remote dependencies file - https://github.com/fsprojects/Paket/issues/1507
* BUGFIX: Fix mixed mode solutions with Native - https://github.com/fsprojects/Paket/issues/1523
* BUGFIX: Do not generate useless true conditions for Native - https://github.com/fsprojects/Paket/issues/1523
* BUGFIX: Native settings are filtered correctly - https://github.com/fsprojects/Paket/issues/1523
* BUGFIX: Force resolver to look into deeper levels - https://github.com/fsprojects/Paket/issues/1520
* COSMETICS: Emit net40-full moniker instead of net-40
* COSMETICS: Simplify single when conditions with single true statement
* USABILITY: Improved error message when paket.dependencies can't be found - https://github.com/fsprojects/Paket/pull/1519
* USABILITY: Automatically retry with force flag if we can't get package details for a given version - https://github.com/fsprojects/Paket/issues/1526
* USABILITY: Better error message when paket.lock an paket.dependencies are out of sync.
* USABILITY: Content:once doesn't add paket flags to the csproj file in order to make Orleans tools happy - https://github.com/fsprojects/Paket/issues/1513
* USABILITY: Be more robust in paket.references files - https://github.com/fsprojects/Paket/issues/1514
* USABILITY: Improved stability in lock acquiring process - https://github.com/fsprojects/Paket/issues/858

#### 2.52.0 - 10.03.2016
* Allow to restore dll from remote dependencies file - https://github.com/fsprojects/Paket/issues/1507
* Prevent paket holding locks on assemblies during binding redirects - https://github.com/fsprojects/Paket/pull/1492
* ProjectFile.save with forceTouch to only modify the last write time without content if unchanged - https://github.com/fsprojects/Paket/pull/1493
* BUGFIX: Don't accept "Unsupported0.0" as full framework - https://github.com/fsprojects/Paket/issues/1494
* BUGFIX: Revert 1487 - https://github.com/fsprojects/Paket/issues/1487
* BUGFIX: Fall back to v2 for VSTS - https://github.com/fsprojects/Paket/issues/1496
* BUGFIX: Fixed duplicate frameworks during auto-detection - https://github.com/fsprojects/Paket/issues/1500
* BUGFIX: Fixed conditional references created for group dependencies - https://github.com/fsprojects/Paket/issues/1505
* BUGFIX: Fixed parsing error in lock file parser - https://github.com/fsprojects/Paket/issues/1500
* BUGFIX: Merge Chessie into PowerShell package - https://github.com/fsprojects/Paket/issues/1499
* BUGFIX: Make v3 API more robust
* BUGFIX: Do not install packages with same version from different groups twice - https://github.com/fsprojects/Paket/issues/1458
* BUGFIX: When adding framework specification to paket.dependencies .props include was moved to the bottom of csproj file - https://github.com/fsprojects/Paket/issues/1487
* BUGFIX: Allow to use LOCKEDVERSION with packages that are not in main group - https://github.com/fsprojects/Paket/issues/1483
* USABILITY: only complain about missing references if there are references at all

#### 2.51.0 - 29.02.2016
* Experimental Visual C++ support in binding redirects - https://github.com/fsprojects/Paket/issues/1467
* Restore: optional --touch-affected-refs to touch refs affected by a restore - https://github.com/fsprojects/Paket/pull/1485
* BUGFIX: fixed group transitive dependency checking - https://github.com/fsprojects/Paket/pull/1479
* BUGFIX: Do not try to pack output folder - https://github.com/fsprojects/Paket/issues/1473
* BUGFIX: Fix StackOverflow from https://github.com/fsprojects/Paket/issues/1432
* BUGFIX: Do not pack absolute paths - https://github.com/fsprojects/Paket/issues/1472
* BUGFIX: Keep Auth from dependencies file for fast path - https://github.com/fsprojects/Paket/issues/1469
* BUGFIX: Fix Platform matching bug in CPP projects - https://github.com/fsprojects/Paket/issues/1467
* USABILITY: Touch project files when paket.lock changed in order to support incremental builds with MsBuild  - https://github.com/fsprojects/Paket/issues/1471 
* USABILITY: Prevent paket holding locks on assemblies during binding redirects
* USABILITY: Don't fail when we can't turn on auto-restote during convert

#### 2.50.0 - 09.02.2016
* Experimental Visual C++ support - https://github.com/fsprojects/Paket/issues/1467
* BUGFIX: Install packages that end in .dll - https://github.com/fsprojects/Paket/issues/1466
* BUGFIX: Prevent race condition - https://github.com/fsprojects/Paket/issues/1460
* BUGFIX: Download of HTTP dependencies should delete folder before we unzip
* BUGFIX: Do not touch project files in packages folder - https://github.com/fsprojects/Paket/issues/1455
* BUGFIX: Keep versions locked for dependencies during pack - https://github.com/fsprojects/Paket/issues/1457
* BUGFIX: Do not fail on auth check for remote dependencies file - https://github.com/fsprojects/Paket/issues/1456
* WORKAROUND: Don't use v3 getPackageDetails on nuget.org or myget

#### 2.49.0 - 03.02.2016
* Added paket pack switch minimum-from-lock-file - http://fsprojects.github.io/Paket/paket-pack.html#Version-ranges
* Automatic framework detection - http://fsprojects.github.io/Paket/dependencies-file.html#Automatic-framework-detection
* BUGFIX: Work around auth issues with VSTS feed - https://github.com/fsprojects/Paket/issues/1453
* USABILITY: Show warning if a dependency is installed for wrong target framework - https://github.com/fsprojects/Paket/pull/1445

#### 2.48.0 - 28.01.2016
* New lowest_matching option that allows to use lowest matching version of direct dependencies - http://fsprojects.github.io/Paket/dependencies-file.html#Lowest-matching-option
* BUGFIX: Fix convert-from-nuget command - https://github.com/fsprojects/Paket/pull/1437
* BUGFIX: paket pack with enabled include-referenced-projects flag doesn't throwh NRE - https://github.com/fsprojects/Paket/issues/1434
* BUGFIX: Fixed pack package dependencies for dependent projects - https://github.com/fsprojects/Paket/issues/1429
* BUGFIX: Fixed pack package dependencies for dependent projects - https://github.com/fsprojects/Paket/pull/1417
* BUGFIX: Pack with concrete template file should work for type project - https://github.com/fsprojects/Paket/issues/1414
* BUGFIX: Don't use symbol packages when using filesystem source with symbol package - https://github.com/fsprojects/Paket/issues/1413

#### 2.46.0 - 19.01.2016
* BootStrapper caches paket.exe in NuGet cache - https://github.com/fsprojects/Paket/pull/1400
* Case insensitive autocomplete for NuGet v2 protocol - https://github.com/fsprojects/Paket/pull/1410

#### 2.45.0 - 18.01.2016
* Initial support for autocomplete of private sources - https://github.com/fsprojects/Paket/issues/1298
* Allow to set project url in paket pack
* Added include-pdbs switch in paket.template files - https://github.com/fsprojects/Paket/pull/1403
* BUGFIX: Fixed symbol sources creation on projects that contain linked files - https://github.com/fsprojects/Paket/pull/1402
* BUGFIX: Fixed inter project dependencies
* BUGFIX: Reduce pressure from call stack - https://github.com/fsprojects/Paket/issues/1392
* BUGFIX: Symbols package fix for projects that contained linked files - https://github.com/fsprojects/Paket/pull/1390

#### 2.44.0 - 14.01.2016
* Paket pack for symbols packages allows for pulling in referenced projects. - https://github.com/fsprojects/Paket/pull/1383

#### 2.43.0 - 14.01.2016
* BUGFIX: Use registration data from normalized NuGet version - https://github.com/fsprojects/Paket/issues/1387
* BUGFIX: $(SolutionDir) in ProjectReference include attribute will be parsed - https://github.com/fsprojects/Paket/issues/1377
* BUGFIX: Restore groups sequentially - https://github.com/fsprojects/Paket/issues/1371
* PERFORMANCE: Fix issue with bad performance - https://github.com/fsprojects/Paket/issues/1387
* PERFORMANCE: Try relaxed resolver only when there is a chance to succeed
* USABILITY: Fail if credentials are invalid - https://github.com/fsprojects/Paket/issues/1382

#### 2.42.0 - 10.01.2016
* Nemerle projects support
* BUGFIX: Incorrect package dependencies graph resolution with prereleases - https://github.com/fsprojects/Paket/pull/1359
* BUGFIX: NuGetV2: avoid revealing password also if more than one source is defined - https://github.com/fsprojects/Paket/pull/1357

#### 2.41.0 - 07.01.2016
* Allow to reference dlls from HTTP resources - https://github.com/fsprojects/Paket/issues/1341
* BUGFIX: Fixed prerelease comparision - https://github.com/fsprojects/Paket/issues/1316
* BUGFIX: Fixed problem with prerelease versions during pack - https://github.com/fsprojects/Paket/issues/1316
* BUGFIX: Do not copy dlls from paket-files - https://github.com/fsprojects/Paket/issues/1341
* BUGFIX: Fixed problem with @ char in paths during pack - https://github.com/fsprojects/Paket/pull/1351
* BUGFIX: Allow to reference dlls from HTTP resources on mono - https://github.com/fsprojects/Paket/pull/1349
* PERFORMANCE: Don't parse lock file in FullUpdate mode
* WORKAROUND: ConfigFile password encryption did not work on specific machines - https://github.com/fsprojects/Paket/pull/1347
* USABILITY: Show warning when paket.references is used in nupkg content - https://github.com/fsprojects/Paket/issues/1344
* USABILITY: Report group name in download trace - https://github.com/fsprojects/Paket/issues/1337
* USABILITY: Be more robust against flaky NuGet feeds

#### 2.40.0 - 29.12.2015
* BUGFIX: Better packaging of prerelease dependencies - https://github.com/fsprojects/Paket/issues/1316
* BUGFIX: Allow to overwrite versions in template files without id - https://github.com/fsprojects/Paket/issues/1321
* BUGFIX: Accept dotnet54 as moniker
* BUGFIX: Download file:/// to paket-files/localhost
* BUGFIX: Compare normalized Urls
* BUGFIX: Call OnCompleted in Observable.flatten - https://github.com/fsprojects/Paket/pull/1330
* BUGFIX: Allow to restore packages from private feeds - https://github.com/fsprojects/Paket/issues/1326
* PERFORMANCE: Cache which source contains versions in GetVersions - https://github.com/fsprojects/Paket/pull/1327
* PERFORMANCE: Prefer package-versions protocol for nuget.org and myget.org

#### 2.38.0 - 22.12.2015
* Support new NuGet version range for empty restrictions
* USABILITY: Don't use /odata for nuget.org or myget.org
* BUGFIX: paket pack ignored specific-version parameter - https://github.com/fsprojects/Paket/issues/1321
* COSMETICS: Better error messages in GetVersions
* COSMETICS: Normalize NuGet source feeds in lock files
* PERFORMANCE: Keep traffic for GetVersions and GetPackageDetails low

#### 2.37.0 - 21.12.2015
* New "clear-cache" command allows to clear the NuGet cache - http://fsprojects.github.io/Paket/paket-clear-cache.html
* Paket checks PackageDetails only for sources that responded with versions for a package - https://github.com/fsprojects/Paket/issues/1317
* Implemented support for specifying per-template versions in paket pack - https://github.com/fsprojects/Paket/pull/1314
* Added support for relative src link to package content - https://github.com/fsprojects/Paket/pull/1311
* BUGFIX: Fix NullReferenceException - https://github.com/fsprojects/Paket/issues/1307
* BUGFIX: Check that cached NuGet package belongs to requested package
* BUGFIX: NuGet packages with FrameworkAssembly nodes did not work - https://github.com/fsprojects/Paket/issues/1306
* Paket install did an unnecessary update when framework restriction were present - https://github.com/fsprojects/Paket/issues/1305
* COSMETICS: No need to show cache warnings

#### 2.36.0 - 10.12.2015
* Getting assembly metadata without loading the assembly - https://github.com/fsprojects/Paket/pull/1293

#### 2.35.0 - 09.12.2015
* "redirects off" skips binding redirects completely  - https://github.com/fsprojects/Paket/pull/1299

#### 2.34.0 - 07.12.2015
* BootStrapper uses named temp files - https://github.com/fsprojects/Paket/pull/1296
* Making user prompts work with stdin - https://github.com/fsprojects/Paket/pull/1292

#### 2.33.0 - 04.12.2015
* Option to force a binding redirects - https://github.com/fsprojects/Paket/pull/1290
* Use GetCustomAttributesData instead of GetCustomAttributes - https://github.com/fsprojects/Paket/issues/1289
* Don't touch app.config if we don't logically change it - https://github.com/fsprojects/Paket/issues/1248
* Normalize versions in lock file for nuget.org - https://github.com/fsprojects/Paket/issues/1282
* Using AssemblyTitle if no title is specified in a project template - https://github.com/fsprojects/Paket/pull/1285
* Binding redirects should work with multiple groups - https://github.com/fsprojects/Paket/issues/1284 
* Resolver is more tolerant with prereleases - https://github.com/fsprojects/Paket/issues/1280

#### 2.32.0 - 02.12.2015
* Provided more user-friendly messages for bootstrapper - https://github.com/fsprojects/Paket/pull/1278
* EXPERIMENTAL: Added ability to create symbol/source packages - https://github.com/fsprojects/Paket/pull/1275
* BUGFIX: Fixed coreProps root element in generated nuspec - https://github.com/fsprojects/Paket/pull/1276

#### 2.31.0 - 01.12.2015
* Add options to force Nuget source and use local file paths with bootstrapper - https://github.com/fsprojects/Paket/pull/1268
* Implement exclude parameter for pack - https://github.com/fsprojects/Paket/pull/1274
* Handle different platforms in ProjectFile.GetOutputPath - https://github.com/fsprojects/Paket/pull/1269
* Support local read-only .nupkg-files - https://github.com/fsprojects/Paket/pull/1272

#### 2.30.0 - 01.12.2015
* Switched to using Chessie Nuget package - https://github.com/fsprojects/Paket/pull/1266
* Adding .NET 4.6.1 support - https://github.com/fsprojects/Paket/issues/1270

#### 2.29.0 - 27.11.2015
* Allow specifying Nuget Source and provide option to specify parameters with config file in bootstrapper - https://github.com/fsprojects/Paket/pull/1261
* BUGFIX: Do not normalize versions since it might break Klondike - https://github.com/fsprojects/Paket/issues/1257
* COSMETICS: Better error message when lock file doesn't contain version pin - https://github.com/fsprojects/Paket/issues/1256
* COSMETICS: Show a warning when the resolver selects an unlisted version - https://github.com/fsprojects/Paket/pull/1258

#### 2.28.0 - 25.11.2015
* Reuse more of the NuGet v3 API for protocol selection
* Using new NuGet v3 protocol to retrieve unlisted packages - https://github.com/fsprojects/Paket/issues/1254
* Created installer demo - https://github.com/fsprojects/Paket/issues/1251
* Adding monoandroid41 framework moniker - https://github.com/fsprojects/Paket/pull/1245
* BUGFIX: Specifying prereleases did not work with pessimistic version constraint - https://github.com/fsprojects/Paket/issues/1252
* BUGFIX: Unlisted property get properly filled from NuGet v3 API - https://github.com/fsprojects/Paket/issues/1242
* BUGFIX: Bootstrapper compares version per SemVer - https://github.com/fsprojects/Paket/pull/1236
* PERFORMANCE: Avoid requests to teamcity that lead to server error
* USABILITY: If parsing of lock file fails Paket reports the lock file filename - https://github.com/fsprojects/Paket/issues/1247

#### 2.27.0 - 19.11.2015
* Binding redirects get cleaned during install - https://github.com/fsprojects/Paket/pull/1235
* BUGFIX: Bootstrapper compares version per SemVer - https://github.com/fsprojects/Paket/pull/1236
* BUGFIX: Do not print feed password to output - https://github.com/fsprojects/Paket/pull/1238
* USABILITY: Always write non-version into lock file to keep ProGet happy - https://github.com/fsprojects/Paket/issues/1239

#### 2.26.0 - 18.11.2015
* BUGFIX: Better parsing of framework restrictions - https://github.com/fsprojects/Paket/issues/1232
* BUGFIX: Fix props files - https://github.com/fsprojects/Paket/issues/1233
* BUGFIX: Detect AssemblyName from project file name if empty - https://github.com/fsprojects/Paket/issues/1234
* BUGFIX: Fixed issue with V3 feeds doing api requests even when the paket.lock is fully specified - https://github.com/fsprojects/Paket/pull/1231
* BUGFIX: Update ProjectFile.GetTargetProfile to work with conditional nodes - https://github.com/fsprojects/Paket/pull/1227
* BUGFIX: Putting .targets import on correct location in project files - https://github.com/fsprojects/Paket/issues/1226
* BUGFIX: Putting braces around OData conditions to work around ProGet issues - https://github.com/fsprojects/Paket/issues/1225
* USABILITY: Always write nomalized version into lock file to keep the lockfile as stable as possible
* USABILITY: Always try 3 times to download and extract a package
* USABILITY: Sets default resolver strategy for convert from nuget to None - https://github.com/fsprojects/Paket/pull/1228

#### 2.25.0 - 13.11.2015
* Unified cache implementation for V2 and V3 - https://github.com/fsprojects/Paket/pull/1222
* BUGFIX: Putting .props and .targets import on correct location in project files - https://github.com/fsprojects/Paket/issues/1219
* BUGFIX: Propagate framework restriction correctly - https://github.com/fsprojects/Paket/issues/1213
* BUGFIX: Match auth - https://github.com/fsprojects/Paket/issues/1210
* BUGFIX: Better error message when something goes wrong during package download

#### 2.24.0 - 11.11.2015
* Support for feeds that only provide NuGet v3 API - https://github.com/fsprojects/Paket/pull/1205
* BUGFIX: Made PublicAPI.ListTemplateFiles more robust - https://github.com/fsprojects/Paket/pull/1209
* BUGFIX: Allow to specify empty file patterns in paket.template
* BUGFIX: Filter excluded dependencies in template files - https://github.com/fsprojects/Paket/issues/1208
* BUGFIX: Framework dependencies were handled too strict - https://github.com/fsprojects/Paket/issues/1206

#### 2.23.0 - 09.11.2015
* Allow to exclude dependencies in template files - https://github.com/fsprojects/Paket/issues/1199
* Exposed TemplateFile types and Dependencies member - https://github.com/fsprojects/Paket/pull/1203
* Paket uses lock free version of Async.Choice
* Paket generates and parses strategy option in lock file - https://github.com/fsprojects/Paket/pull/1196
* BUGFIX: Fixed version requirement parse issue noticed in FsBlog
* USABILITY: Paket shows parsing errors in app.config files - https://github.com/fsprojects/Paket/issues/1195

#### 2.22.0 - 05.11.2015
* Paket adds binding redirect only for applicable assemblies - https://github.com/fsprojects/Paket/issues/1187
* BUGFIX: Add missing transitive dependencies after paket update - https://github.com/fsprojects/Paket/issues/1190
* BUGFIX: Work around issue with # in file names on mono - https://github.com/fsprojects/Paket/issues/1189
* USABILITY: Better error reporting when prereleases are involved - https://github.com/fsprojects/Paket/issues/1186

#### 2.21.0 - 01.11.2015
* Adding LOCKEDVERSION placeholder to templatefile - https://github.com/fsprojects/Paket/issues/1183

#### 2.20.0 - 30.10.2015
* Allow filtered updates of packages matching a regex - https://github.com/fsprojects/Paket/pull/1178
* Search for paket.references in startup directory (auto-restore feature) - https://github.com/fsprojects/Paket/pull/1179
* BUGFIX: Framework filtering for transisitve packages - https://github.com/fsprojects/Paket/issues/1182

#### 2.19.0 - 29.10.2015
* Resolver changed to breadth first search to escape more quickly from conflict situations - https://github.com/fsprojects/Paket/issues/1174
* Paket init downloads stable version of bootstraper - https://github.com/fsprojects/Paket/issues/1040
* BUGFIX: SemVer updates were broken

#### 2.18.0 - 28.10.2015
* Use branch and bound strategy to escape quickly from conflict situations - https://github.com/fsprojects/Paket/issues/1169
* Queries all feeds in parallel for package details
* New moniker monoandroid50 - https://github.com/fsprojects/Paket/pull/1171
* Reintroduced missing public API functions for docs
* USABILITY: Improved paket's conflict reporting during resolution time - https://github.com/fsprojects/Paket/pull/1168

#### 2.17.0 - 24.10.2015
* Global "oldest matching version" resolver strategy option - http://fsprojects.github.io/Paket/dependencies-file.html#Strategy-option
* Convert-from-nuget and simplify commands simplify framework restrictions if possible - https://github.com/fsprojects/Paket/pull/1159
* BUGFIX: Queries every NuGet feed in parallel and combines the results - https://github.com/fsprojects/Paket/pull/1163
* USABILITY: Give better error message when a file can't be found on a github repo - https://github.com/fsprojects/Paket/issues/1162

#### 2.16.0 - 21.10.2015
* Check that download http status code was 200
* Try to report better error when file is blocked by Firewall - https://github.com/fsprojects/Paket/pull/1155
* BUGFIX: Fixed loading of Project files on mono - https://github.com/fsprojects/Paket/pull/1149
* PERFORMANCE: Caching proxy scheme - https://github.com/fsprojects/Paket/pull/1153
* USABILITY: If caching fails Paket should recover - https://github.com/fsprojects/Paket/issues/1152

#### 2.15.1 - 17.10.2015
* BUGFIX: Fixed framework restriction filter - https://github.com/fsprojects/Paket/pull/1146
* BUGFIX: Fixed parsing of framework restrictions in lock file - https://github.com/fsprojects/Paket/pull/1144
* BUGFIX: Add monoandroid403 to be matched as Some MonoAndroid - https://github.com/fsprojects/Paket/pull/1140
* PERFORMANCE: Use locked version as prefered version when resolver strategy is min - https://github.com/fsprojects/Paket/pull/1141
* COSMETICS: Better error messages when resolver finds no matching version.
* COSMETICS: Fix error message when resolver already resolved to GlobalOverride - https://github.com/fsprojects/Paket/issues/1142

#### 2.14.0 - 15.10.2015
* BUGFIX: Handle silverlight framework identifiers comparison - https://github.com/fsprojects/Paket/pull/1138

#### 2.13.0 - 14.10.2015
* Show-Groups command - http://fsprojects.github.io/Paket/paket-show-groups.html
* BUGFIX: Fixed combine operation for framework restrictions - https://github.com/fsprojects/Paket/issues/1137
* BUGFIX: Lockfile-Parser did not to parse framework restrictions and therefore paket install could lead to wrong lock file - https://github.com/fsprojects/Paket/issues/1135
* USABILITY: Non-SemVer InformationalVersion are now allowed for paket pack - https://github.com/fsprojects/Paket/issues/1134
* USABILITY: Dependencies file parser should detects comma between install settings - https://github.com/fsprojects/Paket/issues/1129
* COSMETICS: Don't show the pin notice if dependency is transitive
* COSMETICS: Don't allow negative numbers in SemVer

#### 2.12.0 - 12.10.2015
* Better SemVer update by adding --keep-major, --keep-minor, --keep-patch to the CLI
* EXPERIMENTAL: Support for WiX installer projects

#### 2.11.0 - 09.10.2015
* Skip unchanged groups during install

#### 2.10.0 - 08.10.2015
* Make resolver to evaluate versions lazily
* BUGFIX: Paket.Pack was broken on filesystems with forward slash seperator - https://github.com/fsprojects/Paket/issues/1119
* BUGFIX: Wrong paket ProjectRefences name causes incorrect packaging - https://github.com/fsprojects/Paket/issues/1113

#### 2.9.0 - 05.10.2015
* Allow to use GitHub tokens to access GitHub files - http://fsprojects.github.io/Paket/paket-config.html
* Allow to update a single group
* BUGFIX: Resolver needs to consider Microsoft.Bcl.Build

#### 2.8.0 - 03.10.2015
* BUGFIX: Selective update needs to consider remote files
* BUGFIX: Ignore disabled upstream feeds - https://github.com/fsprojects/Paket/pull/1105
* BUGFIX: Don't forget to add settings from root dependencies
* COSMETICS: Do not write unnecessary framework restrictions into paket.lock

#### 2.7.0 - 02.10.2015
* Support for private GitHub repos - http://fsprojects.github.io/Paket/github-dependencies.html#Referencing-a-private-github-repository
* BUGFIX: Find the mono binary on OSX 10.11 - https://github.com/fsprojects/Paket/pull/1103

#### 2.6.0 - 01.10.2015
* Allow "content:once" as a package setting - http://fsprojects.github.io/Paket/nuget-dependencies.html#No-content-option
* BUGFIX: Don't add -prerelease to nuspec dependency nodes for project references - https://github.com/fsprojects/Paket/issues/1102
* BUGFIX: Do not create prerelease identifiers for transitive dependencies - https://github.com/fsprojects/Paket/issues/1099
* PERFORMANCE: Do not parse remote dependencies file twice - https://github.com/fsprojects/Paket/issues/1101
* PERFORMANCE: Check if we already downloaded paket.dependencies file for remote files in order to reduce stress on API limit - https://github.com/fsprojects/Paket/issues/1101
* PERFORMANCE: Run all calls against different NuGet protocols in parallel and take the fastest - https://github.com/fsprojects/Paket/issues/1085
* PERFORMANCE: Exclude duplicate NuGet feeds - https://github.com/fsprojects/Paket/issues/1085
* COSMETICS: Cache calls to GitHub in order to reduce stress on API limit - https://github.com/fsprojects/Paket/issues/1101

#### 2.5.0 - 29.09.2015
* Remove all Paket entries from projects which have no paket.references - https://github.com/fsprojects/Paket/issues/1097
* Allow to format VersionRequirements in NuGet syntax
* BUGFIX: Fix KeyNotFoundException when project is net4.0-client - https://github.com/fsprojects/Paket/issues/1095
* BUGFIX: Put prerelease requirement into NuSpec during paket pack - https://github.com/fsprojects/Paket/issues/1088
* BUGFIX: Inconsistent framework exclusion in paket.dependencies - https://github.com/fsprojects/Paket/issues/1093
* BUGFIX: Commands add/remove stripped link:false from file references - https://github.com/fsprojects/Paket/issues/1089
* BUGFIX: Do not create double prerelease identifiers - https://github.com/fsprojects/Paket/issues/1099
* COSMETICS: Only fixup dates in zip archive under Mono - https://github.com/fsprojects/Paket/pull/1094
* PERFORMANCE: Skip asking for versions if only a specific version is requested
* PERFORMANCE: Check if a feed supports a protocol and never retry if not - https://github.com/fsprojects/Paket/issues/1085

#### 2.4.0 - 28.09.2015
* BUGFIX: Paket does not touch config files when the list of binding redirects to add is empty - https://github.com/fsprojects/Paket/pull/1092
* BUGFIX: Fix unsupported https scheme in web proxy - https://github.com/fsprojects/Paket/pull/1080
* BUGFIX: Ignore DotNET 5.0 framework when TargetFramework 4 is specified - https://github.com/fsprojects/Paket/issues/1066
* BUGFIX: Paket failed with: The input sequence was empty - https://github.com/fsprojects/Paket/issues/1071
* BUGFIX: NullReferenceException in applyBindingRedirects during "update nuget package" - https://github.com/fsprojects/Paket/issues/1074
* COSMETICS: Improve error message for bootstrapper if download of Paket.exe fails - https://github.com/fsprojects/Paket/pull/1091

#### 2.3.0 - 21.09.2015
* Binding redirects from target platform only - https://github.com/fsprojects/Paket/pull/1070
* Allow to enable redirects per package - http://fsprojects.github.io/Paket/nuget-dependencies.html#redirects-settings
* BUGFIX: Install command without a lockfile failed when using groups - https://github.com/fsprojects/Paket/issues/1067
* BUGFIX: Only create packages.config entries for referenced packages - https://github.com/fsprojects/Paket/issues/1065
* BUGFIX: Paket update added an app.config to every project - https://github.com/fsprojects/Paket/issues/1068
* BUGFIX: Use commit w/gist download in RemoteDownload.downloadRemoteFiles - https://github.com/fsprojects/Paket/pull/1069

#### 2.1.0 - 16.09.2015
* Added support for custom internet proxy credentials with env vars - https://github.com/fsprojects/Paket/pull/1061
* Removed microsoft.bcl.build.targets from backlist and instead changed "import_targets" default for that package
* Fix handling of packages.config

#### 2.0.0 - 15.09.2015
* Support for `Dependency groups` in paket.dependencies files - http://fsprojects.github.io/Paket/groups.html
* Support for Roslyn-based analyzers - http://fsprojects.github.io/Paket/analyzers.html
* Support for reference conditions - https://github.com/fsprojects/Paket/issues/1026

#### 1.39.10 - 13.09.2015
* Fixed a bug where install and restore use different paths when specifying a project spec on a HTTP link - https://github.com/fsprojects/Paket/pull/1054
* Fix parsing of output path when condition has no spaces - https://github.com/fsprojects/Paket/pull/1058

#### 1.39.1 - 08.09.2015
* Eagerly create app.config files and add to all projects - https://github.com/fsprojects/Paket/pull/1044

#### 1.39.0 - 08.09.2015
* New Bootstrapper with better handling of Paket prereleases

#### 1.37.0 - 07.09.2015
* Support for authentication and complex hosts for HTTP dependencies - https://github.com/fsprojects/Paket/pull/1052
* Always redirect to the Redirect.Version - https://github.com/fsprojects/Paket/pull/1023
* Improvements in the BootStrapper - https://github.com/fsprojects/Paket/pull/1022

#### 1.34.0 - 27.08.2015
* Paket warns about pinned packages only when a new version is available - https://github.com/fsprojects/Paket/pull/1014
* Trace NuGet package URL if download fails
* Fallback to NuGet v2 feed if no version is found in v3

#### 1.33.0 - 23.08.2015
* Paket handles dynamic OutputPath - https://github.com/fsprojects/Paket/pull/942
* Paket warns when package is pinned - https://github.com/fsprojects/Paket/pull/999

#### 1.32.0 - 19.08.2015
* BUGFIX: Fixed compatibility issues with Klondike NuGet server - https://github.com/fsprojects/Paket/pull/997
* BUGFIX: Escape file names in a NuGet compatible way - https://github.com/fsprojects/Paket/pull/996
* BUGFIX: Paket now fails if an update of a nonexistent package is requested - https://github.com/fsprojects/Paket/pull/995

#### 1.31.0 - 18.08.2015
* BUGFIX: Delete old nodes from proj files - https://github.com/fsprojects/Paket/issues/992
* COSMETICS: Better conflict reporting - https://github.com/fsprojects/Paket/pull/994

#### 1.30.0 - 18.08.2015
* BUGFIX: Include prereleases when using NuGet3 - https://github.com/fsprojects/Paket/issues/988
* paket.template allows comments with # or // - https://github.com/fsprojects/Paket/pull/991

#### 1.29.0 - 17.08.2015
* Xamarin iOS + Mac Support - https://github.com/fsprojects/Paket/pull/980
* Handling fallbacks mainly for Xamarin against PCLs - https://github.com/fsprojects/Paket/pull/980
* Removed supported platforms for MonoTouch and MonoAndroid - https://github.com/fsprojects/Paket/pull/980
* Paket only creates requirements from lock file when updating a single package - https://github.com/fsprojects/Paket/pull/985

#### 1.28.0 - 13.08.2015
* Selective update shows better error message on conflict - https://github.com/fsprojects/Paket/pull/980
* Paket init adds default feed - https://github.com/fsprojects/Paket/pull/981
* Show better error message on conflict - https://github.com/fsprojects/Paket/issues/534
* Make option names for paket find-package-versions consistent with the other commands - https://github.com/fsprojects/Paket/issues/890
* Update specifying version does not pin version in paket.dependencies - https://github.com/fsprojects/Paket/pull/979

#### 1.27.0 - 13.08.2015
* Version range semantics changed for `>= x.y.z prerelease` - https://github.com/fsprojects/Paket/issues/976
* BUGFIX: Version trace got lost - https://twitter.com/indy9000/status/631201649219010561
* BUGFIX: copy_local behaviour was broken - https://github.com/fsprojects/Paket/issues/972

#### 1.26.0 - 10.08.2015
* BUGFIX: Paket mixed responses and downloads - https://github.com/fsprojects/Paket/issues/966

#### 1.25.0 - 10.08.2015
* Fix case-sensitivity of boostrapper on mono
* Reactive NuGet v3
* Check for conflicts in selective update - https://github.com/fsprojects/Paket/pull/964
* BUGFIX: Escape file names - https://github.com/fsprojects/Paket/pull/960

#### 1.23.0 - 04.08.2015
* BUGFIX: Selective update resolves the graph for selected package - https://github.com/fsprojects/Paket/pull/957

#### 1.22.0 - 31.07.2015
* Use FSharp.Core 4.0
* Fix build exe path which includes whitespace - https://github.com/fsprojects/ProjectScaffold/pull/185
* Preserve encoding upon saving solution - https://github.com/fsprojects/Paket/pull/940
* BUGFIX: If we specify a templatefile in paket pack it still packs all templates - https://github.com/fsprojects/Paket/pull/944
* BUGFIX: If we specify a type project templatefile in paket pack it should find the project - https://github.com/fsprojects/Paket/issues/945
* BUGFIX: Paket pack succeeded even when there're missing files - https://github.com/fsprojects/Paket/issues/948
* BUGFIX: FindAllFiles should handle paths that are longer than 260 characters - https://github.com/fsprojects/Paket/issues/949

#### 1.21.0 - 23.07.2015
* Allow NuGet packages to put version in the path - https://github.com/fsprojects/Paket/pull/928

#### 1.20.0 - 21.07.2015
* Allow to get version requirements from paket.lock instead of paket.dependencies - https://github.com/fsprojects/Paket/pull/924
* Add new ASP.NET 5.0 monikers - https://github.com/fsprojects/Paket/issues/921
* BUGFIX: Paket crashed with Null Ref Exception for MBrace - https://github.com/fsprojects/Paket/issues/923
* BUGFIX: Exclude submodules from processing - https://github.com/fsprojects/Paket/issues/918

#### 1.19.0 - 13.07.2015
* Support Odata query fallback for package details with /odata prefix - https://github.com/fsprojects/Paket/pull/922
* Establish beta-level comatibility with Klondike nuget server - https://github.com/fsprojects/Paket/pull/907
* BUGFIX: Improved SemVer parser - https://github.com/fsprojects/Paket/pull/920
* BUGFIX: Added fix for windows-style network source-paths in dependencies parser - https://github.com/fsprojects/Paket/pull/903
* BUGFIX: Settings for dependent packages are now respected - https://github.com/fsprojects/Paket/pull/919
* BUGFIX: `--force` option is working for install/update/restore remote files too
* BUGFIX: Delete cached errors if all sources fail - https://github.com/fsprojects/Paket/issues/908
* BUGFIX: Use updated globbing for paket.template
* COSMETICS: Better error message when package doesn't exist
* COSMETICS: Show better error message when a package is used in `paket.references` but not in `paket.lock`

#### 1.18.0 - 22.06.2015
* Exclusion syntax for paket.template files - https://github.com/fsprojects/Paket/pull/882
* BUGFIX: Issue with `paket pack` and multiple paket.template files fixed - https://github.com/fsprojects/Paket/issues/893

#### 1.17.0 - 22.06.2015
* Tab completion for installed packages in Paket.PowerShell - https://github.com/fsprojects/Paket/pull/892
* BUGFIX: Find-package-versions did not work - https://github.com/fsprojects/Paket/issues/886
* BUGFIX: Find-packages did not work - https://github.com/fsprojects/Paket/issues/888 https://github.com/fsprojects/Paket/issues/889
* COSMETICS: Improved the documentation for the commands - https://github.com/fsprojects/Paket/pull/891

#### 1.16.0 - 21.06.2015
* Make sure retrieved versions are ordered by version with latest version first - https://github.com/fsprojects/Paket/issues/886
* PowerShell argument tab completion for Paket-Add - https://github.com/fsprojects/Paket/pull/887
* Detection of DNX and DNXCore frameworks
* BUGFIX: Exceptions were not logged to command line - https://github.com/fsprojects/Paket/pull/885

#### 1.15.0 - 18.06.2015
* Paket.PowerShell support for Package Manager Console - https://github.com/fsprojects/Paket/pull/875
* Fix download of outdated files - https://github.com/fsprojects/Paket/issues/876

#### 1.14.0 - 14.06.2015
* Chocolatey support for Paket.PowerShell - https://github.com/fsprojects/Paket/pull/872
* BUGFIX: Single version in deps file created invalid dependend package- https://github.com/fsprojects/Paket/issues/871

#### 1.13.0 - 12.06.2015
* Paket.PowerShell support - https://github.com/fsprojects/Paket/pull/839
* EXPERIMENTAL: Allow link:false settings for file references in `paket.references` files
* BUGFIX: `paket update` did not pick latest prerelease version of indirect dependency - https://github.com/fsprojects/Paket/issues/866

#### 1.12.0 - 09.06.2015
* BUGFIX: Paket add should not update the package if it's already there
* BUGFIX: "copy_local" was not respected for indirect dependencies - https://github.com/fsprojects/Paket/issues/856
* BUGFIX: Suggest only packages from the installed sources - https://github.com/fsprojects/Paket.VisualStudio/issues/57
* BUGFIX: Trace license warning only in verbose mode - https://github.com/fsprojects/Paket/issues/862
* BUGFIX: Fix ./ issues during pack
* BUGFIX: Serialize != operator correctly - https://github.com/fsprojects/Paket/issues/857
* COSMETICS: Don't save the `paket.lock` file if it didn't changed

#### 1.11.0 - 08.06.2015
* Support for cancelling bootstrapper - https://github.com/fsprojects/Paket/pull/860
* Increase timeout for restricted access mode - https://github.com/fsprojects/Paket/issues/858

#### 1.10.0 - 02.06.2015
* `paket init` puts Paket binaries into the project path - https://github.com/fsprojects/Paket/pull/853
* Do not duplicate files in the nupkg - https://github.com/fsprojects/Paket/issues/851
* Pack command reuses project version if directly given - https://github.com/fsprojects/Paket/issues/837
* BUGFIX: `paket install` was not respecting `content:none` - https://github.com/fsprojects/Paket/issues/854

#### 1.9.0 - 30.05.2015
* Paket pack allows to specify current nuget version as dependency - https://github.com/fsprojects/Paket/issues/837
* BUGFIX: Fix long version of --silent flag - https://github.com/fsprojects/Paket/pull/849

#### 1.8.0 - 28.05.2015
* Implement --no-install and --redirects for "paket update" - https://github.com/fsprojects/Paket/pull/847
* BUGFIX: Fix inconsistent parameter names - https://github.com/fsprojects/Paket/pull/846

#### 1.7.2 - 28.05.2015
* New `--only-referenced` parameter for restore - https://github.com/fsprojects/Paket/pull/843
* Make the output path relative to the dependencies file - https://github.com/fsprojects/Paket/issues/829
* Analyze content files with case insensitive setting - https://github.com/fsprojects/Paket/issues/816
* BUGFIX: Parse NuGet package prerelease versions containing "-" - https://github.com/fsprojects/Paket/issues/841

#### 1.6.0 - 26.05.2015
* Paket init - init dependencies file with default NuGet source
* Allow to init paket in given directory
* Automatically query all package feeds in "Find packages"
* Allow to override install settings in 'paket.dependencies' with values from 'paket.references' - https://github.com/fsprojects/Paket/issues/836
* BUGFIX: `paket install` fails if package version doesn't match .nupkg file - https://github.com/fsprojects/Paket/issues/834
* BUGFIX: Try to work around issue with mono zip functions - https://github.com/fsharp/FAKE/issues/810

#### 1.5.0 - 21.05.2015
* Property tests for dependencies files parser - https://github.com/fsprojects/Paket/pull/807
* EXPERIMENTAL: Query NuGet feeds in parallel
* Allow to specify the directory for `convert-to-nuget` in PublicAPI
* Expose project Guids from project files
* Allow simplify on concrete dependencies file
* Allow to specify a concrete template file for `paket pack`
* Add overload in PublicAPI for default Restore
* Better tracing during "update package"
* Allow to register trace functions
* Allow to specify a source feed for Find-Packages and Find-Package-Versions command
* BUGFIX: Fix dates in local nuget packages
* BUGFIX: NullReferenceException in `convert-from-nuget` - https://github.com/fsprojects/Paket/pull/831
* BUGFIX: `Convert-from-nuget` quotes source feeds - https://github.com/fsprojects/Paket/pull/833
* BUGFIX: Observable.ofAsync fires OnCompleted - https://github.com/fsprojects/Paket/pull/835
* BUGFIX: Work around issue with CustomAssemblyAttributes during `paket pack` - https://github.com/fsprojects/Paket/issues/827
* BUGFIX: Fix dates after creating a package
* BUGFIX: Always trim package names from command line
* BUGFIX: Always show default nuget stream in completion

#### 1.4.0 - 08.05.2015
* EXPERIMENTAL: Find-Packages command - http://fsprojects.github.io/Paket/paket-find-packages.html
* EXPERIMENTAL: Find-Package-Versions command - http://fsprojects.github.io/Paket/paket-find-package-versions.html
* EXPERIMENTAL: Show-Installed-Packages command - http://fsprojects.github.io/Paket/paket-show-installed-packages.html
* Expose GetDefinedNuGetFeeds in Public API
* Expose GetSources in Public API
* BUGFIX: NuGet Convert works with empty version strings - https://github.com/fsprojects/Paket/pull/821
* BUGFIX: Don't shortcut conflicting addition
* BUGFIX: Better pin down behaviour during "Smart Update""
* BUGFIX: Only replace nuget package during add if the old one had no version
* BUGFIX: Put fixed packages to the end - https://github.com/fsprojects/Paket/issues/814
* BUGFIX: Fix `paket add` if package is already there - https://github.com/fsprojects/Paket/issues/814
* BUGFIX: Fix `paket add` for very first dependency - https://github.com/fsprojects/Paket/issues/814
* BUGFIX: Paket pack had issues with \ in subfolders - https://github.com/fsprojects/Paket/issues/812
* BZGFIX: Use https://api.nuget.org/v3/index.json for Autocomplete
* BUGFIX: Set exit code to 1 if the command line parser finds error
* BUGFIX: Windows restrictions were not parsed from lockfile - https://github.com/fsprojects/Paket/issues/810
* BUGFIX: Paket tries to keep the alphabetical order when using `paket add`
* BUGFIX: Do not generate entries for empty extensions in nupkg
* BUGFIX: Portable framework restrictions were not parsed from lockfile - https://github.com/fsprojects/Paket/issues/810
* COSMETICS: "Done" message in bootstrapper
* COSMETICS: -s parameter for Bootstrapper
* COSMETICS: Don't perform unnecessary installs during `paket add`
* COSMETICS: Always print the command on command parser error

#### 1.3.0 - 30.04.2015
* Paket keeps paket.dependencies as stable as possible during edits - https://github.com/fsprojects/Paket/pull/802
* `paket push` doesn't need a dependencies file any more - https://github.com/fsprojects/Paket/issues/800
* Added `--self` for self update of bootstrapper - https://github.com/fsprojects/Paket/issues/791
* BUGFIX: `convert-from-nuget` doen`t duplicate sources anymore - https://github.com/fsprojects/Paket/pull/804

#### 1.2.0 - 24.04.2015
* Add Paket.BootStrapper NuGet package - https://github.com/fsprojects/Paket/issues/790

#### 1.1.3 - 24.04.2015
* Fix StackOverflowException when using local path - https://github.com/fsprojects/Paket/issues/795

#### 1.1.2 - 24.04.2015
* `paket add` should not change dependencies file if the package is misspelled - https://github.com/fsprojects/Paket/issues/798

#### 1.1.1 - 24.04.2015
* Support developmentDependency nuget dependencies - https://github.com/fsprojects/Paket/issues/796

#### 1.1.0 - 23.04.2015
* Pack command is able to detect portable frameworks - https://github.com/fsprojects/Paket/issues/797

#### 1.0.2 - 23.04.2015
* `Convert-from-nuget` removes custom import and targets - https://github.com/fsprojects/Paket/pull/792

#### 1.0.1 - 20.04.2015
* New bootstrapper protects paket.exe from incomplete github downloads - https://github.com/fsprojects/Paket/pull/788

#### 1.0.0 - 17.04.2015
* Big release from fsharpex

#### 0.42.1 - 17.04.2015
* BUGFIX: Smart Install is no longer adding dependencies to paket.dependencies if specified in paket.references but not in paket.dependencies - https://github.com/fsprojects/Paket/issues/779
* BUGFIX: Fix smart install when we add a pinned version - https://github.com/fsprojects/Paket/issues/777
* Trace NuGet server response in verbose mode - https://github.com/fsprojects/Paket/issues/775
* BUGFIX: Fixing wrong local path detection with `paket install` - https://github.com/fsprojects/Paket/pull/773
* BUGFIX: Fixed zip opening on mono - https://github.com/fsprojects/Paket/pull/774

#### 0.41.0 - 13.04.2015
* New Testimonials page - http://fsprojects.github.io/Paket/testimonials.html
* New `PAKET.VERSION` environment variable for bootstraper - https://github.com/fsprojects/Paket/pull/771
* `convert-from-nuget` aggregates target framework from packages.config files - https://github.com/fsprojects/Paket/pull/768
* Improved config file formatting with indented binding redirects - https://github.com/fsprojects/Paket/pull/769
* BUGFIX: Fixed home path detection - https://github.com/fsprojects/Paket/pull/770
* COSMETICS: Better error message when `paket.dependencies` is missing - https://github.com/fsprojects/Paket/issues/764

#### 0.40.0 - 09.04.2015
* Try to fix dates in Nuget packages - https://github.com/fsprojects/Paket/issues/761
* `convert-from-nuget` reads target framework from packages.config files - https://github.com/fsprojects/Paket/pull/760
* Allow . in target file names for pack - https://github.com/fsprojects/Paket/issues/756

#### 0.39.0 - 08.04.2015
* Upgrading to .NET 4.5
* Removing DotNetZip and using the .NET 4.5 Zip APIs instead - https://github.com/fsprojects/Paket/pull/732
* Boostrapper download without `nuget.exe` - https://github.com/fsprojects/Paket/pull/734
* Added frameworkAssemblies to nuspec templating - https://github.com/fsprojects/Paket/issues/740
* BUGFIX: Only pick up project output files for pack that exactly match assembly filename - https://github.com/fsprojects/Paket/issues/752
* BUGFIX: Detect Silverlight version in csproj files - https://github.com/fsprojects/Paket/issues/751
* BUGFIX: Fix mono timeout during license download - https://github.com/fsprojects/Paket/issues/746
* BUGFIX: Detect `sl` as Silverlight - https://github.com/fsprojects/Paket/issues/744

#### 0.38.0 - 30.03.2015
* The restore process downloads package licenses automatically - https://github.com/fsprojects/Paket/pull/737

#### 0.37.0 - 28.03.2015
* Fallback to NuGet.exe if the bootstrapper fails to download from GitHub - https://github.com/fsprojects/Paket/pull/733
* COSMETICS: Display the file name if Paket crashes on some invalid file - https://github.com/fsprojects/Paket/pull/730

#### 0.36.0 - 27.03.2015
* Allow to add references section to paket.template file - https://github.com/fsprojects/Paket/issues/721
* Allow to compute libraries for specific framework - https://github.com/fsprojects/Paket/issues/723
* Detect .NET 4.6 - https://github.com/fsprojects/Paket/issues/727
* SemVer allows "number + build metadata" format - https://github.com/fsprojects/Paket/issues/704
* `paket push` shows status information - https://github.com/fsprojects/Paket/pull/695
* BUGFIX: Maintain order of content file items - https://github.com/fsprojects/Paket/pull/722
* BUGFIX: `Convert-from-nuget` ignores disabled NuGet feeds - https://github.com/fsprojects/Paket/pull/720
* BUGFIX: Smart install should not remove sources from `paket.dependencies` - https://github.com/fsprojects/Paket/pull/726
* BUGFIX: Smart install should create paket.lock if we have references files - https://github.com/fsprojects/Paket/pull/725
* COSMETICS: better tracing of intermediate resolution conflicts

#### 0.34.0 - 12.03.2015
* `paket pack` pretty-prints it's nuspec - https://github.com/fsprojects/Paket/issues/691
* Paket packs .MDBs docs into the nupkg - https://github.com/fsprojects/Paket/issues/693
* paket pack / paket.template support wildcard patterns - https://github.com/fsprojects/Paket/issues/690
* Allow empty lines in `paket.template` and report file name if parser fails - https://github.com/fsprojects/Paket/issues/692
* BUGFIX: paket.template - file type respects dir without slash at the end - https://github.com/fsprojects/Paket/issues/698
* BUGFIX: paket-files folder is alwaays relative to `paket.dependencies` - https://github.com/fsprojects/Paket/issues/564
* BUGFIX: `paket install` respects manual paket nodes - https://github.com/fsprojects/Paket/issues/679

#### 0.33.0 - 10.03.2015
* Paket packs XML docs into the nupkg - https://github.com/fsprojects/Paket/issues/689
* BUGFIX: Install settings from `paket.dependencies` should override package settings - https://github.com/fsprojects/Paket/issues/688

#### 0.32.0 - 09.03.2015
* PERFORMANCE: If resolver runs into conflict then use Warnsdorff's rule - https://github.com/fsprojects/Paket/pull/684
* BUGFIX: Fixed Linux install scripts - https://github.com/fsprojects/Paket/pull/681
* Support for WinExe output type - https://github.com/fsprojects/Paket/pull/675
* BUGFIX: Fix Nuget compat issue with leading zeros - https://github.com/fsprojects/Paket/pull/672
* BUGFIX: Detect inter project dependencies without matching package id - https://github.com/fsprojects/Paket/pull/671
* BUGFIX: Parse prerelease numbers into bigint since ints might overflow - https://github.com/fsprojects/Paket/pull/667
* BUGFIX: Optional fields in template files are read correctly - https://github.com/fsprojects/Paket/pull/666
* BUGFIX: Better url and endpoint handling in `paket push` - https://github.com/fsprojects/Paket/pull/663
* COSMETICS: Better tracing when resolver runs into conflict - https://github.com/fsprojects/Paket/pull/684
* COSMETICS: Better error message when a package is listed twice in `paket.references` - https://github.com/fsprojects/Paket/pull/686
* COSMETICS: Use Chessie for ROP - https://github.com/fsprojects/Chessie

#### 0.31.2 - 26.02.2015
* BUGFIX: Robust and much faster template file parser - https://github.com/fsprojects/Paket/pull/660

#### 0.31.1 - 25.02.2015
* Use latest FAKE tasks

#### 0.31.0 - 25.02.2015
* BUGFIX: Fix help for init command - https://github.com/fsprojects/Paket/pull/654
* BUGFIX: Allow non-standard API endpoint for push - https://github.com/fsprojects/Paket/pull/652
* BUGFIX: Special case nuget.org
* BUGFIX: paket add/remove with just project name - https://github.com/fsprojects/Paket/pull/650
* BUGFIX: Uploading packages as multiform content type - https://github.com/fsprojects/Paket/pull/651
* BUGFIX: Handle transient dependencies better in pack command - https://github.com/fsprojects/Paket/pull/649
* BUGFIX: Only load custom attributes if not given in TemplateFile or cmd parameter
* BUGFIX: Detect .NET 4.5.1 - https://github.com/fsprojects/Paket/pull/647

#### 0.30.0 - 23.02.2015
* New command: `paket pack` - http://fsprojects.github.io/Paket/paket-pack.html
* New command: `paket push` - http://fsprojects.github.io/Paket/paket-push.html
* Improved command line help - https://github.com/fsprojects/Paket/pull/639
* BUGFIX: fix no_auto_restore option parsing  - https://github.com/fsprojects/Paket/issues/632

#### 0.29.0 - 18.02.2015
* Allow local NuGet sources with spaces in `paket.dependencies` - https://github.com/fsprojects/Paket/issues/616
* Streamlined install options in `paket.dependencies` and `paket.references` - https://github.com/fsprojects/Paket/issues/587
* Allow to opt-out of targets import - https://github.com/fsprojects/Paket/issues/587
* New option to add/remove packages for a single project - https://github.com/fsprojects/Paket/pull/610
* BUGFIX: Blacklisted Microsoft.Bcl.Build.targets - https://github.com/fsprojects/Paket/issues/618
* BUGFIX: Selective update doesn't add package twice from `paket.references` anymore
* BUGFIX: `paket install` installs GitHub source files
* COSMETICS: Respect home directories on mono - https://github.com/fsprojects/Paket/issues/612
* COSMETICS: `paket add` inserts the new package in alphabetical position - https://github.com/fsprojects/Paket/issues/596

#### 0.28.0 - 16.02.2015
* Add a simple API which allows to retrieve NuGet v3 autocomplete
* Allow unix-style comments in `paket.dependencies` file
* BUGFIX: `paket restore` does not fail on missing `paket.version` files - https://github.com/fsprojects/Paket/issues/600
* BUGFIX: Parsing of conditional dependencies should detect portable case - https://github.com/fsprojects/Paket/issues/594
* BUGFIX: Prerelease requirements in `paket.dependencies` should override package dependencies - https://github.com/fsprojects/Paket/issues/607
* BUGFIX: Try to ease the pain with mono bug in Process class - https://github.com/fsprojects/Paket/issues/599
* BUGFIX: `paket restore` does not re-download http references - https://github.com/fsprojects/Paket/issues/592
* BUGFIX: Make DeletePaketNodes more robust - https://github.com/fsprojects/Paket/issues/591
* BUGFIX: Install content files on mono - https://github.com/fsprojects/Paket/issues/561
* BUGFIX: Install process doesn't duplicate Imports of targets files any more - https://github.com/fsprojects/Paket/issues/588
* BUGFIX: Don't remove comments from `paket.dependencies` file - https://github.com/fsprojects/Paket/issues/584
* COSMETICS: Paket should not reformat app/web.config files while changing assembly redirects - https://github.com/fsprojects/Paket/issues/597

#### 0.27.0 - 07.02.2015
* Install process will reference `.props` and `.targets` files from NuGet packages - https://github.com/fsprojects/Paket/issues/516
* Don't internalize in paket.exe during ILMerge
* Allow to download from pre-authenticated MyGet feed - https://github.com/fsprojects/Paket/issues/466
* BUGFIX: Fix `paket install --hard` for FSharp.Core - https://github.com/fsprojects/Paket/issues/579
* BUGFIX: `paket convert-from-nuget` ignores casing when looking for nuget.targets - https://github.com/fsprojects/Paket/issues/580
* BUGFIX: `paket install` correctly parses HTTP references - https://github.com/fsprojects/Paket/pull/571
* BUGFIX: `paket.dependencies` parser now fails if tokens are not valid
* COSMETICS: Prerelease strings are checked that they don't contain operators
* COSMETICS: Create an install function in the API which takes a `paket.dependencies` file as text - https://github.com/fsprojects/Paket/issues/576

#### 0.26.0 - 31.01.2015
* Allow to opt-out of old frameworks in `paket.dependencies` - http://fsprojects.github.io/Paket/nuget-dependencies.html#Framework-restrictions
* Allow `copy_local` settings in `paket.references` - http://fsprojects.github.io/Paket/references-files.html#copy_local-settings
* COSMETICS: `paket.lock` beautification for HTTP specs - https://github.com/fsprojects/Paket/pull/571

#### 0.25.0 - 25.01.2015
* BUGFIX: If more than one TargetFramework-specific dependency to the same package exist, we take the latest one - https://github.com/fsprojects/Paket/pull/567
* BUGFIX: Removes interactive-shell-check on `add auth` - https://github.com/fsprojects/Paket/pull/565
* BUGFIX: Can parse open NuGet ranges in brackets - https://github.com/fsprojects/Paket/issues/560
* BUGFIX: Detect `net35-client` - https://github.com/fsprojects/Paket/issues/559
* BUGFIX: Show help for `auto-restore` command - https://github.com/fsprojects/Paket/pull/558

#### 0.24.0 - 19.01.2015
* Allow to disable Visual Studio NuGet package restore - http://fsprojects.github.io/Paket/paket-auto-restore.html
* BUGFIX: Probe for unnormalized and normalized versions in local NuGet feeds - https://github.com/fsprojects/Paket/issues/556

#### 0.23.0 - 15.01.2015
* Refactored `init` & `init auto restore` to Railway Oriented Programming - https://github.com/fsprojects/Paket/pull/533
* Refactored FindRefs to Railway Oriented Programming - https://github.com/fsprojects/Paket/pull/529
* BUGFIX: paket.bootstrapper.exe and paket.exe use better proxy detection - https://github.com/fsprojects/Paket/pull/552
* BUGFIX: `paket add` offered to add dependencies even when they are already added - https://github.com/fsprojects/Paket/issues/550
* BUGFIX: Detect `Net20-client` - https://github.com/fsprojects/Paket/issues/547
* BUGFIX: Give better error message when package is not found in a local feed - https://github.com/fsprojects/Paket/issues/545
* BUGFIX: Don't download gists that are up-to-date - https://github.com/fsprojects/Paket/issues/513
* BUGFIX: fix parsing of longer http links - https://github.com/fsprojects/Paket/pull/536
* BUGFIX: Detect correct `paket.references` filenames during convert-from-nuget
* BUGFIX: If no package source is found during convert-from-nuget we use the default NuGet feed
* COSMETICS: Config file is only saved when needed
* COSMETICS: Ignore completely empty lib folders
* COSMETICS: `paket convert-from-nuget` warns if it can't find a NuGet feed - https://github.com/fsprojects/Paket/issues/548
* COSMETICS: Remove icon from bootstrapper to make file size much smaller

#### 0.22.0 - 05.01.2015
* Bootstrapper avoids github API - https://github.com/fsprojects/Paket/issues/510
* Refactoring to Railwal Oriented Programming - http://fsharpforfunandprofit.com/rop/
* Always trim line end in lockfile
* Improved binding redirects detection - https://github.com/fsprojects/Paket/pull/507
* Don't catch NullReferenceExceptions for now - https://github.com/fsprojects/Paket/issues/505
* BUGFIX: Paket update nuget X doesn't work - https://github.com/fsprojects/Paket/issues/512

#### 0.21.0 - 02.01.2015
* New `--log-file` parameter allows to trace into logfile - https://github.com/fsprojects/Paket/pull/502
* Trace stacktrace on all NullReferenceExceptions - https://github.com/fsprojects/Paket/issues/500
* Paket.locked file has 2 minute timeout
* BUGFIX: Detect the version of a GitHub gist correctly - https://github.com/fsprojects/Paket/issues/499
* BUGFIX: Dependencies file saves http and gist links correctly - https://github.com/fsprojects/Paket/issues/498
* BUGFIX: Don't relax "OverrideAll" conditions during `paket install`
* BUGFIX: fix priority of parsing atom nuget feed for package Id - https://github.com/fsprojects/Paket/issues/494
* BUGFIX: fix JSON deserializer and reactivate cache - https://github.com/fsprojects/Paket/pull/495
* BUGFIX: Make the file search for app.config and web.config case insensitive - https://github.com/fsprojects/Paket/issues/493
* BUGFIX: Don't add duplicate lines in `packet.dependencies` - https://github.com/fsprojects/Paket/issues/492
* BUGFIX: Keep framework restrictions in `paket install`- https://github.com/fsprojects/Paket/issues/486
* WORKAROUND: Do not fail on BadCrcException during unzip and only show a warning - https://github.com/fsprojects/Paket/issues/484
* WORKAROUND: Disable NuGet v3 feed for now - seems to be unreliable.
* PERFORMANCE: Don't parse project files twice - https://github.com/fsprojects/Paket/issues/487
* PERFORMANCE: Cache platform penalty calculation - https://github.com/fsprojects/Paket/issues/487
* PERFORMANCE: Use StringBuilder for path replacement - https://github.com/fsprojects/Paket/issues/487
* PERFORMANCE: Cache feed errors - https://github.com/fsprojects/Paket/issues/487
* PERFORMANCE: Put feed url into cache filename - https://github.com/fsprojects/Paket/issues/487
* PERFORMANCE: Relax prerelease requirements for pinned versions - https://github.com/fsprojects/Paket/issues/487
* PERFORMANCE: Don't enumerate all files, since we only need lib files - https://github.com/fsprojects/Paket/issues/487
* PERFORMANCE: Pin sourcefile dependencies - https://github.com/fsprojects/Paket/issues/487
* PERFORMANCE: Cache path penalty calculation - https://github.com/fsprojects/Paket/issues/487
* PERFORMANCE: Cache path extraction - https://github.com/fsprojects/Paket/issues/487

#### 0.20.1 - 30.12.2014
* COSMETICS: Trim end of line in lockfile.

#### 0.20.0 - 29.12.2014
* `paket install` performs a selective update based on the changes in the dependencies file - http://fsprojects.github.io/Paket/lock-file.html#Performing-updates
* Paket.exe acquires a lock for all write processes - https://github.com/fsprojects/Paket/pull/469
* New command to add credentials - http://fsprojects.github.io/Paket/paket-config-file.html#Add-credentials
* Smarter conditional NuGet dependencies - https://github.com/fsprojects/Paket/pull/462
* If environment auth variables are empty a fallback to the config is used- https://github.com/fsprojects/Paket/pull/459
* Better handling for multiple files from same GitHub repository - https://github.com/fsprojects/Paket/pull/451
* Extend Public API for plugin
* BUGFIX: Remove parsing of invalid child element of ProjectReference - https://github.com/fsprojects/Paket/pull/453
* BUGFIX: Don't add NuGet packages twice to a references file - https://github.com/fsprojects/Paket/pull/460
* BUGFIX: Use Max strategy for `paket outdated --ingore-constraints` - https://github.com/fsprojects/Paket/pull/463
* BUGFIX: Don't delete downloaded github zip file
* BUGFIX: Cannot install nuget packages from local TeamCity feeds due to proxy - https://github.com/fsprojects/Paket/pull/482
* BUGFIX: Don't touch framework assemblies if not needed
* BUGFIX: Check versions file synchronously
* BUGFIX: Restore console color after handling exception - https://github.com/fsprojects/Paket/pull/467
* COSMETICS: `>= 0` version range simplified to empty string - https://github.com/fsprojects/Paket/pull/449
* COSMETICS: Paket.exe and paket.bootstrapper.exe have a logo - https://github.com/fsprojects/Paket/pull/473

#### 0.18.0 - 09.12.2014
* Show command help on `--help` - https://github.com/fsprojects/Paket/pull/437
* Allow to opt in to BindingRedirects - https://github.com/fsprojects/Paket/pull/436
* Don't run simplify in strict mode - https://github.com/fsprojects/Paket/pull/443
* Allow to remove NuGet packages in interactive mode - https://github.com/fsprojects/Paket/pull/432
* Added auto-unzip of downloaded archives - https://github.com/fsprojects/Paket/pull/430
* Allow to reference binary files via http reference - https://github.com/fsprojects/Paket/pull/427
* Faster BindingRedirects - https://github.com/fsprojects/Paket/pull/414
* Using a different FSharp.Core NuGet package - https://github.com/fsprojects/Paket/pull/416
* Find the paket.references file in upper directories - https://github.com/fsprojects/Paket/pull/409
* Allow `paket.references` files in upper directories - https://github.com/fsprojects/Paket/pull/403
* Clear failure message for `paket simplify`, when lock file is outdated - https://github.com/fsprojects/Paket/pull/403
* BUGFIX: `Selective update` updates only dependent packages - https://github.com/fsprojects/Paket/pull/410
* BUGFIX: If there are only prereleases we should just take these
* BUGFIX: `paket update nuget <name>` fails if <name> was not found in lockfile - https://github.com/fsprojects/Paket/issues/404
* BUGFIX: Unescape library filename - https://github.com/fsprojects/Paket/pull/412
* BUGFIX: Allow to reference multiple files from same repository directory - https://github.com/fsprojects/Paket/pull/445
* BUGFIX: Don't reference satellite assemblies - https://github.com/fsprojects/Paket/pull/444
* BUGFIX: Binding redirect version is picked from highest library version - https://github.com/fsprojects/Paket/pull/422
* BUGFIX: Handle numeric part of PreRelease identifiers correctly - https://github.com/fsprojects/Paket/pull/426
* BUGFIX: Fixed casing issue in selective update - https://github.com/fsprojects/Paket/pull/434
* BUGFIX: Parse http links from lockfile
* BUGFIX: Calculate dependencies file name for http resources - https://github.com/fsprojects/Paket/pull/428

#### 0.17.0 - 29.11.2014
* FrameworkHandling: Support more portable profiles and reduce the impact in the XML file
* FrameworkHandling: support extracting Silverlight5.0 and NetCore4.5 - https://github.com/fsprojects/Paket/pull/389
* New command `paket init` - http://fsprojects.github.io/Paket/paket-init.html
* Better error message for missing files in paket.lock file - https://github.com/fsprojects/Paket/pull/402
* BUGFIX: Crash on 'install' when input seq was empty - https://github.com/fsprojects/Paket/pull/395
* BUGFIX: Handle multiple version results from NuGet - https://github.com/fsprojects/Paket/pull/393

#### 0.16.0 - 23.11.2014
* Integrate BindingRedirects into Paket install process - https://github.com/fsprojects/Paket/pull/383
* BUGFIX: Download of GitHub files should clean it's own directory - https://github.com/fsprojects/Paket/issues/385
* BUGFIX: Don't remove custom framework references - https://github.com/fsprojects/Paket/issues/376
* BUGFIX: Path to dependencies file is now relative after `convert-from-nuget` - https://github.com/fsprojects/Paket/pull/379
* BUGFIX: Restore command in targets file didn't work with spaces in paths - https://github.com/fsprojects/Paket/issues/375
* BUGFIX: Detect FrameworkReferences without restrictions in nuspec file and install these
* BUGFIX: Read sources even if we don't find packages - https://github.com/fsprojects/Paket/issues/372

#### 0.15.0 - 19.11.2014
* Allow to use basic framework restrictions in NuGet packages - https://github.com/fsprojects/Paket/issues/307
* Support feeds that don't support NormalizedVersion - https://github.com/fsprojects/Paket/issues/361
* BUGFIX: Use Nuget v2 as fallback
* BUGFIX: Accept and normalize versions like 6.0.1302.0-Preview - https://github.com/fsprojects/Paket/issues/364
* BUGFIX: Fixed handling of package dependencies containing string "nuget" - https://github.com/fsprojects/Paket/pull/363

#### 0.14.0 - 14.11.2014
* Uses Nuget v3 API, which enables much faster resolver
* BUGFIX: Keep project file order similar to VS order
* Support unlisted dependencies if nothing else fits - https://github.com/fsprojects/Paket/issues/327

#### 0.13.0 - 11.11.2014
* New support for general HTTP dependencies - http://fsprojects.github.io/Paket/http-dependencies.html
* New F# Interactive support - http://fsprojects.github.io/Paket/reference-from-repl.html
* New `paket find-refs` command - http://fsprojects.github.io/Paket/paket-find-refs.html
* Migration of NuGet source credentials during `paket convert-from-nuget` - http://fsprojects.github.io/Paket/paket-convert-from-nuget.html#Migrating-NuGet-source-credentials
* Bootstrapper uses .NET 4.0 - https://github.com/fsprojects/Paket/pull/355
* Adding --ignore-constraints to `paket outdated` - https://github.com/fsprojects/Paket/issues/308
* PERFORMANCE: If `paket add` doesn't change the `paket.dependencies` file then the resolver process will be skipped
* BUGFIX: `paket update nuget [PACKAGENAME]` should use the same update strategy as `paket add` - https://github.com/fsprojects/Paket/issues/330
* BUGFIX: Trailing whitespace is ignored in `paket.references`

#### 0.12.0 - 07.11.2014
* New global paket.config file - http://fsprojects.github.io/Paket/paket-config-file.html
* Trace warning when we replace NuGet.exe with NuGet.CommandLine - https://github.com/fsprojects/Paket/issues/320
* Allow to parse relative NuGet folders - https://github.com/fsprojects/Paket/issues/317
* When paket skips a framework install because of custom nodes it shows a warning - https://github.com/fsprojects/Paket/issues/316
* Remove the namespaces from the nuspec parser - https://github.com/fsprojects/Paket/pull/315
* New function which extracts the TargetFramework of a given projectfile.
* New function which calculates dependencies for a given projectfile.
* Project output type can be detected from a project file
* Allow to retrieve inter project dependencies from a project file
* BUGFIX: Exclude unlisted NuGet packages in Resolver - https://github.com/fsprojects/Paket/issues/327
* BUGFIX: Detect Lib vs. lib folder on Linux - https://github.com/fsprojects/Paket/issues/332
* BUGFIX: Paket stopwatch was incorrect - https://github.com/fsprojects/Paket/issues/326
* BUGFIX: Paket failed on generating lockfile for LessThan version requirement - https://github.com/fsprojects/Paket/pull/314
* BUGFIX: Don't match suffixes in local NuGet packages - https://github.com/fsprojects/Paket/issues/317
* BUGFIX: Don't fail with NullReferenceException when analyzing nuget.config - https://github.com/fsprojects/Paket/issues/319

#### 0.11.0 - 29.10.2014
* Build a merged install model with all packages - https://github.com/fsprojects/Paket/issues/297
* `paket update` command allows to set a version - http://fsprojects.github.io/Paket/paket-update.html#Updating-a-single-package
* `paket.targets` is compatible with specific references files - https://github.com/fsprojects/Paket/issues/301
* BUGFIX: Paket no longer leaves transitive dependencies in lockfile after remove command - https://github.com/fsprojects/Paket/pull/306
* BUGFIX: Don't use "global override" for selective update process - https://github.com/fsprojects/Paket/issues/310
* BUGFIX: Allow spaces in quoted parameter parsing - https://github.com/fsprojects/Paket/pull/311

#### 0.10.0 - 24.10.2014
* Initial version of `paket remove` command - http://fsprojects.github.io/Paket/paket-remove.html
* Paket add doesn't fail on second attempt - https://github.com/fsprojects/Paket/issues/295
* Report full paths when access is denied - https://github.com/fsprojects/Paket/issues/242
* Visual Studio restore only restores for the current project
* BUGFIX: Selective update keeps all other versions
* BUGFIX: Install process accepts filenames with `lib`
* BUGFIX: Fix !~> resolver
* BUGFIX: Use normal 4.0 framework libs when we only specify net40
* BUGFIX: Fix timing issue with paket install --hard - https://github.com/fsprojects/Paket/issues/293
* BUGFIX: Fix namespace handling in nuspec files
* BUGFIX: Add default nuget source to dependencies file if original project has no source

#### 0.9.0 - 22.10.2014
* Allow to restore packages from paket.references files - http://fsprojects.github.io/Paket/paket-restore.html
* Detect local nuspec with old XML namespace - https://github.com/fsprojects/Paket/issues/283
* `paket add` command tries to keep all other packages stable.
* Added another profile mapping for Profile136 - https://github.com/fsprojects/Paket/pull/262
* More portable profiles - https://github.com/fsprojects/Paket/issues/281
* Added net11 to framework handling - https://github.com/fsprojects/Paket/pull/269
* Create references for Win8 - https://github.com/fsprojects/Paket/issues/280
* Detect VS automatic nuget restore and create paket restore - http://fsprojects.github.io/Paket/paket-convert-from-nuget.html#Automated-process
* `paket convert-from-nuget` doesn't duplicate paket solution items - https://github.com/fsprojects/Paket/pull/286
* BUGFIX: Paket removes old framework references if during install - https://github.com/fsprojects/Paket/issues/274
* BUGFIX: Don't let the bootstrapper fail if we already have a paket.exe
* BUGFIX: Use the Id property when NuGet package name and id are different - https://github.com/fsprojects/Paket/issues/265

#### 0.8.0 - 15.10.2014
* Smarter install in project files
* Paket handles .NET 4.5.2 and .NET 4.5.3 projects - https://github.com/fsprojects/Paket/issues/260
* New command: `paket update nuget <package id>` - http://fsprojects.github.io/Paket/paket-update.html#Updating-a-single-package
* BUGFIX: Do not expand auth when serializing dependencies file - https://github.com/fsprojects/Paket/pull/259
* BUGFIX: Create catch all case for unknown portable frameworks

#### 0.7.0 - 14.10.2014
* Initial support for referencing full github projects - http://fsprojects.github.io/Paket/http-dependencies.html#Referencing-a-GitHub-repository
* Allow to use all branches in GitHub sources - https://github.com/fsprojects/Paket/pull/249
* Initial support for frameworkAssemblies from nuspec - https://github.com/fsprojects/Paket/issues/241
* Download github source files with correct encoding - https://github.com/fsprojects/Paket/pull/248
* Add FSharp.Core.Microsoft.Signed as dependency
* Install model uses portable versions for net40 and net45 when package doesn't contain special versions
* Install command displays existing versions if constraint does not match any version
* Restore command doesn't calc install model.
* Use https in DefaultNugetStream - https://github.com/fsprojects/Paket/pull/251
* BUGFIX: Paket only deletes files which will are downloaded by init-auto-restore process - https://github.com/fsprojects/Paket/pull/254
* BUGFIX: Paket convert-from-nuget failed when package source keys contain invalid XML element chars  - https://github.com/fsprojects/Paket/issues/253

#### 0.6.0 - 11.10.2014
* New restore command - http://fsprojects.github.io/Paket/paket-restore.html
* Report if we can't find packages for top level dependencies.
* Faster resolver
* Try /FindPackagesById before /Packages for nuget package version no. retrieval
* New Paket.Core package on NuGet - https://www.nuget.org/packages/Paket.Core/
* BUGFIX: Prefer full platform builds over portable builds

#### 0.5.0 - 09.10.2014
* Bootstrapper will only download stable releases by default - http://fsprojects.github.io/Paket/bootstrapper.html
* New installer model allows better compatibility with NuGet and should be much faster
* Supporting dot for references file - http://fsprojects.github.io/Paket/http-dependencies.html
* Supporting pagination for long NuGet feeds - https://github.com/fsprojects/Paket/issues/223
* Create a "use exactly this version" operator in order to override package conflicts - http://fsprojects.github.io/Paket/nuget-dependencies.html#Use-exactly-this-version-constraint
* New `content none` mode in paket.dependencies - http://fsprojects.github.io/Paket/dependencies-file.html#No-content-option
* Allow source files in content folder of NuGet packages
* No -D needed for Linux installer - https://github.com/fsprojects/Paket/pull/210
* Content files like `_._`, `*.transform` and `*.pp` are ignored - https://github.com/fsprojects/Paket/issues/207
* The `convert-from-nuget` command adds .paket folder to the sln - https://github.com/fsprojects/Paket/issues/206
* Removed duplicate transitive dependencies from lock file - https://github.com/fsprojects/Paket/issues/200
* If the package download failed Paket retries with force flag
* The `convert-from-nuget` commands sorts the dependencies file
* Use credentials from nuget.config on paket convert-from-nuget - https://github.com/fsprojects/Paket/issues/198
* Deploy fixed targets file - https://github.com/fsprojects/Paket/issues/172
* New [--pre] and [--strict] modes for paket outdated - http://fsprojects.github.io/Paket/paket-outdated.html
* New --no-auto-restore option for `convert-from-nuget` command - http://fsprojects.github.io/Paket/paket-convert-from-nuget.html#Automated-process
* Adding support for new portable profiles
* paket.exe is now signed
* Allow to reference .exe files from NuGet packages
* Use default proxy in paket.exe and bootstrapper.exe - https://github.com/fsprojects/Paket/issues/226
* Keep order of sources in paket.dependencies - https://github.com/fsprojects/Paket/issues/233
* BREAKING CHANGE: Removed --dependencies-file option - from now on it's always paket.dependencies
* BUGFIX: Bootstrapper will not throw NullReferenceException on broken paket.exe downloads
* BUGFIX: Authentication information will not be put in cache
* BUGFIX: Fixes cache issue when using multiple NuGet sources
* BUGFIX: Fixes potential casing issue on Windows
* BUGFIX: paket-files need to go to the top of a project file
* BUGFIX: Do not look for MinimalVisualStudioVersion when adding paket folder to solution - https://github.com/fsprojects/Paket/pull/221
* COSMETICS: Throw better error message if we don't get any versions from NuGet source

#### 0.4.0 - 28.09.2014
* Resolve dependencies for github modules - http://fsprojects.github.io/Paket/http-dependencies.html#Remote-dependencies
* New [--interactive] mode for paket simplify - http://fsprojects.github.io/Paket/paket-simplify.html
* Don't use version in path for github files.
* Better error message when a package resolution conflict arises.

#### 0.3.0 - 25.09.2014
* New command: paket add [--interactive] - http://fsprojects.github.io/Paket/paket-add.html
* New command: paket simplify - http://fsprojects.github.io/Paket/paket-simplify.html
* Better Visual Studio integration by using paket.targets file - http://fsprojects.github.io/Paket/paket-init-auto-restore.html
* Support for NuGet prereleases - http://fsprojects.github.io/Paket/nuget-dependencies.html#PreReleases
* Support for private NuGet feeds - http://fsprojects.github.io/Paket/nuget-dependencies.html#NuGet-feeds
* New NuGet package version constraints - http://fsprojects.github.io/Paket/nuget-dependencies.html#Further-version-constraints
* Respect case sensitivity for package paths for Linux - https://github.com/fsprojects/Paket/pull/137
* Improved convert-from-nuget command - http://fsprojects.github.io/Paket/paket-convert-from-nuget.html
* New paket.bootstrapper.exe (7KB) allows to download paket.exe from github.com - http://fsprojects.github.io/Paket/paket-init-auto-restore.html
* New package resolver algorithm
* Better verbose mode - use -v flag
* Version info is shown at paket.exe start
* paket.lock file is sorted alphabetical (case-insensitive)
* Linked source files now all go underneath a "paket-files" folder.
* BUGFIX: Ensure the NuGet cache folder exists
* BUGFIX: Async download fixed on mono

#### 0.2.0 - 17.09.2014
* Allow to directly link GitHub files - http://fsprojects.github.io/Paket/http-dependencies.html
* Automatic NuGet conversion - http://fsprojects.github.io/Paket/paket-convert-from-nuget.html
* Cleaner syntax in paket.dependencies - https://github.com/fsprojects/Paket/pull/95
* Strict mode - https://github.com/fsprojects/Paket/pull/104
* Detecting portable profiles
* Support content files from nuget - https://github.com/fsprojects/Paket/pull/84
* Package names in Dependencies file are no longer case-sensitive - https://github.com/fsprojects/Paket/pull/108

#### 0.1.4 - 16.09.2014
* Only vbproj, csproj and fsproj files are handled

#### 0.1.3 - 15.09.2014
* Detect FSharpx.Core in packages

#### 0.1.2 - 15.09.2014
* --hard parameter allows better transition from NuGet.exe

#### 0.1.0 - 12.09.2014
* We are live - yay!<|MERGE_RESOLUTION|>--- conflicted
+++ resolved
@@ -1,5 +1,4 @@
-<<<<<<< HEAD
-#### 3.0.0-alpha108 - 11.04.2016
+#### 3.0.0-alpha109 - 11.04.2016
 * Allow to reference git repositories - http://fsprojects.github.io/Paket/git-dependencies.html
 * Allow to run build commands on git repositories - http://fsprojects.github.io/Paket/git-dependencies.html#Running-a-build-in-git-repositories
 * Allow to use git repositories as NuGet source - http://fsprojects.github.io/Paket/git-dependencies.html#Using-Git-repositories-as-NuGet-source
@@ -8,7 +7,7 @@
 * Allows to exclude dll references from a NuGet package - http://fsprojects.github.io/Paket/references-files.html#Excluding-libraries
 * Allows to use aliases for libraries - http://fsprojects.github.io/Paket/references-files.html#Library-aliases
 * BREAKING CHANGE: Removed --hard parameter from all commands. Paket threads all commands as if --hard would have been set - https://github.com/fsprojects/Paket/pull/1567
-=======
+
 #### 2.58.14 - 11.04.2016
 * BUGFIX: Compare full filename for pack with template file - https://github.com/fsprojects/Paket/issues/1594
 
@@ -17,7 +16,6 @@
 
 #### 2.58.12 - 11.04.2016
 * BUGFIX: Dependencies file should not take shortened versions - https://github.com/fsprojects/Paket/issues/1591
->>>>>>> 0a917114
 
 #### 2.58.11 - 11.04.2016
 * BUGFIX: Breaking some parallism and trying to prevent race conditions - https://github.com/fsprojects/Paket/issues/1589
