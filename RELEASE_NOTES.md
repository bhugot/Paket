--- conflicted
+++ resolved
@@ -1,12 +1,10 @@
-<<<<<<< HEAD
-#### 3.0.0-alpha018 - 10.01.2016
+#### 3.0.0-alpha019 - 11.01.2016
 * Allow to reference git repositories - http://fsprojects.github.io/Paket/git-dependencies.html
 * Allow to run build commands on git repositories - http://fsprojects.github.io/Paket/git-dependencies.html#Running-a-build-in-git-repositories
 * Allow to use git repositories as NuGet source - http://fsprojects.github.io/Paket/git-dependencies.html#Using-Git-repositories-as-NuGet-source
-=======
+
 #### 2.42.2 - 11.01.2016
 * BUGFIX: Restore groups sequentially - https://github.com/fsprojects/Paket/issues/1371
->>>>>>> 77a7c029
 
 #### 2.42.1 - 10.01.2016
 * PERFORMANCE: Try relaxed resolver only when there is a chance
