--- conflicted
+++ resolved
@@ -4,20 +4,11 @@
 [assembly: AssemblyTitleAttribute("Paket.Bootstrapper")]
 [assembly: AssemblyProductAttribute("Paket")]
 [assembly: AssemblyDescriptionAttribute("A package dependency manager for .NET with support for NuGet packages and GitHub repositories.")]
-<<<<<<< HEAD
 [assembly: AssemblyVersionAttribute("3.0.0")]
 [assembly: AssemblyFileVersionAttribute("3.0.0")]
-[assembly: AssemblyInformationalVersionAttribute("3.0.0-alpha018")]
+[assembly: AssemblyInformationalVersionAttribute("3.0.0-alpha019")]
 namespace System {
     internal static class AssemblyVersionInformation {
         internal const string Version = "3.0.0";
-=======
-[assembly: AssemblyVersionAttribute("2.42.2")]
-[assembly: AssemblyFileVersionAttribute("2.42.2")]
-[assembly: AssemblyInformationalVersionAttribute("2.42.2")]
-namespace System {
-    internal static class AssemblyVersionInformation {
-        internal const string Version = "2.42.2";
->>>>>>> 77a7c029
     }
 }