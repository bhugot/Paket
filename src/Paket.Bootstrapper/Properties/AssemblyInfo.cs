--- conflicted
+++ resolved
@@ -4,22 +4,12 @@
 [assembly: AssemblyTitleAttribute("Paket.Bootstrapper")]
 [assembly: AssemblyProductAttribute("Paket")]
 [assembly: AssemblyDescriptionAttribute("A package dependency manager for .NET with support for NuGet packages and GitHub repositories.")]
-<<<<<<< HEAD
 [assembly: AssemblyVersionAttribute("3.0.0")]
 [assembly: AssemblyFileVersionAttribute("3.0.0")]
-[assembly: AssemblyInformationalVersionAttribute("3.0.0-alpha102")]
+[assembly: AssemblyInformationalVersionAttribute("3.0.0-alpha103")]
 namespace System {
     internal static class AssemblyVersionInformation {
         internal const string Version = "3.0.0";
-        internal const string InformationalVersion = "3.0.0-alpha102";
-=======
-[assembly: AssemblyVersionAttribute("2.58.6")]
-[assembly: AssemblyFileVersionAttribute("2.58.6")]
-[assembly: AssemblyInformationalVersionAttribute("2.58.6")]
-namespace System {
-    internal static class AssemblyVersionInformation {
-        internal const string Version = "2.58.6";
-        internal const string InformationalVersion = "2.58.6";
->>>>>>> 2a1d816d
+        internal const string InformationalVersion = "3.0.0-alpha103";
     }
 }