﻿// <auto-generated/>
using System.Reflection;

[assembly: AssemblyTitleAttribute("Paket.Bootstrapper")]
[assembly: AssemblyProductAttribute("Paket")]
[assembly: AssemblyDescriptionAttribute("A dependency manager for .NET with support for NuGet packages and git repositories.")]
<<<<<<< HEAD
[assembly: AssemblyVersionAttribute("3.0.0")]
[assembly: AssemblyFileVersionAttribute("3.0.0")]
[assembly: AssemblyInformationalVersionAttribute("3.0.0-beta007")]
namespace System {
    internal static class AssemblyVersionInformation {
        internal const string Version = "3.0.0";
        internal const string InformationalVersion = "3.0.0-beta007";
=======
[assembly: AssemblyVersionAttribute("2.62.4")]
[assembly: AssemblyFileVersionAttribute("2.62.4")]
[assembly: AssemblyInformationalVersionAttribute("2.62.4")]
namespace System {
    internal static class AssemblyVersionInformation {
        internal const string Version = "2.62.4";
        internal const string InformationalVersion = "2.62.4";
>>>>>>> 8e3aaaf8
    }
}<|MERGE_RESOLUTION|>--- conflicted
+++ resolved
@@ -4,22 +4,12 @@
 [assembly: AssemblyTitleAttribute("Paket.Bootstrapper")]
 [assembly: AssemblyProductAttribute("Paket")]
 [assembly: AssemblyDescriptionAttribute("A dependency manager for .NET with support for NuGet packages and git repositories.")]
-<<<<<<< HEAD
 [assembly: AssemblyVersionAttribute("3.0.0")]
 [assembly: AssemblyFileVersionAttribute("3.0.0")]
-[assembly: AssemblyInformationalVersionAttribute("3.0.0-beta007")]
+[assembly: AssemblyInformationalVersionAttribute("3.0.0-beta008")]
 namespace System {
     internal static class AssemblyVersionInformation {
         internal const string Version = "3.0.0";
-        internal const string InformationalVersion = "3.0.0-beta007";
-=======
-[assembly: AssemblyVersionAttribute("2.62.4")]
-[assembly: AssemblyFileVersionAttribute("2.62.4")]
-[assembly: AssemblyInformationalVersionAttribute("2.62.4")]
-namespace System {
-    internal static class AssemblyVersionInformation {
-        internal const string Version = "2.62.4";
-        internal const string InformationalVersion = "2.62.4";
->>>>>>> 8e3aaaf8
+        internal const string InformationalVersion = "3.0.0-beta008";
     }
 }