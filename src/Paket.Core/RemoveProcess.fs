--- conflicted
+++ resolved
@@ -41,12 +41,8 @@
         let dependenciesFile = exisitingDependenciesFile.Remove(groupName,package)
         dependenciesFile.Save()
         
-<<<<<<< HEAD
-        let lockFile,hasChanged,_ = UpdateProcess.SelectiveUpdate(dependenciesFile,PackageResolver.UpdateMode.Install,SemVerUpdateMode.NoRestriction,force)
+        let lockFile,hasChanged,_ = UpdateProcess.SelectiveUpdate(dependenciesFile,PackageResolver.UpdateMode.UpdateGroup groupName,SemVerUpdateMode.NoRestriction,force)
         dependenciesFile,lockFile,hasChanged
-=======
-        dependenciesFile,UpdateProcess.SelectiveUpdate(dependenciesFile,PackageResolver.UpdateMode.UpdateGroup groupName,SemVerUpdateMode.NoRestriction,force)
->>>>>>> b111c940
     
     if installAfter then
         let updatedGroups = Map.add groupName 0 Map.empty
