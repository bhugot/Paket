﻿module Paket.PackageProcess

open Paket
open System
open System.IO
open System.Reflection
open Paket.Domain
open Paket.Logging
open System.Collections.Generic
open Paket.PackageMetaData
open Chessie.ErrorHandling
open InstallProcess

let private merge buildConfig buildPlatform versionFromAssembly specificVersions (projectFile:ProjectType) templateFile = 
    let withVersion =
        match versionFromAssembly with
        | None -> templateFile
        | Some v -> templateFile |> TemplateFile.setVersion (Some v) specificVersions

    match withVersion with
    | { Contents = ProjectInfo(md, opt) } -> 
        let assemblyReader,id,versionFromAssembly,assemblyFileName = readAssemblyFromProjFile buildConfig buildPlatform projectFile
        let attribs = loadAssemblyAttributes assemblyReader

        let mergedOpt =
            match opt.Title with
            | Some _ -> opt
            | None -> { opt with Title = getTitle attribs }

        match md with
        | Valid completeCore -> { templateFile with Contents = CompleteInfo(completeCore, mergedOpt) }
        | _ ->
            let md = { md with Id = md.Id ++ Some id }

            match md with
            | Valid completeCore -> { templateFile with Contents = CompleteInfo(completeCore, mergedOpt) }
            | _ ->
                let versionFromAssembly =
                    match md.Id |> Option.bind (fun id -> Map.tryFind id specificVersions) with
                    | Some _ as specificVersion -> specificVersion
                    | None -> getVersion versionFromAssembly attribs

                let merged = 
                    { Id = md.Id
                      Version = md.Version ++ versionFromAssembly
                      Authors = md.Authors ++ getAuthors attribs
                      Description = md.Description ++ getDescription attribs
                      Symbols = md.Symbols }

                match merged with
                | Invalid ->
                    let missing =
                        [ if merged.Id = None then yield "Id"
                          if merged.Version = None then yield "Version"
                          if merged.Authors = None || merged.Authors = Some [] then yield "Authors"
                          if merged.Description = None then yield "Description" ]
                        |> fun xs -> String.Join(", ",xs)

                    failwithf 
                        "Incomplete mandatory metadata in template file %s (even including assembly attributes)%sTemplate: %A%sMissing: %s" 
                        templateFile.FileName 
                        Environment.NewLine md 
                        Environment.NewLine missing

                | Valid completeCore -> { templateFile with Contents = CompleteInfo(completeCore, mergedOpt) }
    | _ -> templateFile

let private convertToNormal (symbols : bool) templateFile =
    match templateFile.Contents with
    | CompleteInfo(core, optional) ->
        let includePdbs = optional.IncludePdbs
        { templateFile with Contents = CompleteInfo(core, { optional with IncludePdbs = (if symbols then false else includePdbs) }) }
    | ProjectInfo(core, optional) ->
        let includePdbs = optional.IncludePdbs
        { templateFile with Contents = ProjectInfo(core, { optional with IncludePdbs = (if symbols then false else includePdbs) }) }

<<<<<<< HEAD
let private convertToSymbols (projectFile : ProjectType) (includeReferencedProjects : bool) templateFile =
=======
let private convertToSymbols (projectFile: ProjectFile) (includeReferencedProjects: bool) templateFile =
>>>>>>> 8a9ba04b
    let sourceFiles =
        let getTarget compileItem =
            let projectName = Path.GetFileName(compileItem.BaseDir)
            Path.Combine("src", projectName, compileItem.DestinationPath)

        projectFile.GetCompileItems(includeReferencedProjects)
        |> Seq.map (fun c -> c.SourceFile, getTarget c)
        |> Seq.toList

    match templateFile.Contents with
    | CompleteInfo(core, optional) ->
        let augmentedFiles = optional.Files |> List.append sourceFiles
        { templateFile with Contents = CompleteInfo({ core with Symbols = true }, { optional with Files = augmentedFiles }) }
    | ProjectInfo(core, optional) ->
        let augmentedFiles = optional.Files |> List.append sourceFiles
        { templateFile with Contents = ProjectInfo({ core with Symbols = true }, { optional with Files = augmentedFiles }) }

let Pack(workingDir,dependenciesFile : DependenciesFile, packageOutputPath, buildConfig, buildPlatform, version, specificVersions, releaseNotes, templateFile, excludedTemplates, lockDependencies, minimumFromLockFile, symbols, includeReferencedProjects, projectUrl) =
    let buildConfig = defaultArg buildConfig "Release"
    let buildPlatform = defaultArg buildPlatform ""
    let packageOutputPath = if Path.IsPathRooted(packageOutputPath) then packageOutputPath else Path.Combine(workingDir,packageOutputPath)
    Utils.createDir packageOutputPath |> returnOrFail

    let lockFile = 
        let lockFileName = DependenciesFile.FindLockfile dependenciesFile.FileName
        LockFile.LoadFrom(lockFileName.FullName)

    let version = version |> Option.map SemVer.Parse
    let specificVersions = specificVersions |> Seq.map (fun (id : string,v) -> id, SemVer.Parse v) |> Map.ofSeq

    let allTemplateFiles = 
        let hashSet = new HashSet<_>()
        match templateFile with
        | Some template ->
            let templatePath = if Path.IsPathRooted(template) then template else Path.Combine(workingDir,template)
            let fi = FileInfo templatePath
            hashSet.Add fi.FullName |> ignore
        | None ->
            for template in TemplateFile.FindTemplateFiles workingDir do
                hashSet.Add template |> ignore
        hashSet
    
    // load up project files and grab meta data
    let projectTemplates = 
        let getAllProjectsFiles workingDir =
            ProjectType.FindAllProjects workingDir
            |> Array.choose (fun projectFile ->
                match projectFile.FindTemplatesFile() with
                | None -> None
                | Some fileName -> Some(projectFile,TemplateFile.Load(fileName,lockFile,version,specificVersions)))
            |> Array.filter (fun (_,templateFile) -> 
                match templateFile with
                | CompleteTemplate _ -> false 
                | IncompleteTemplate -> true)
            |> Array.map (fun (projectFile,templateFile) ->
                allTemplateFiles.Remove(templateFile.FileName) |> ignore

                let merged = merge buildConfig buildPlatform version specificVersions projectFile templateFile
                Path.GetFullPath projectFile.FileName |> normalizePath,(merged,projectFile))
            |> Map.ofArray

        match templateFile with
        | Some template -> 
            getAllProjectsFiles (FileInfo(template).Directory.FullName)
            |> Map.filter (fun p (t,_) -> normalizePath t.FileName = normalizePath template)
        | None -> getAllProjectsFiles workingDir

    // add dependencies
    let allTemplates =
        let optWithSymbols (projectFile:ProjectType) templateFile =
            seq { yield (templateFile |> convertToNormal symbols); if symbols then yield templateFile |> convertToSymbols projectFile includeReferencedProjects }

        let convertRemainingTemplate fileName =
            let templateFile = TemplateFile.Load(fileName,lockFile,version,specificVersions)
            match templateFile with
            | { Contents = ProjectInfo(_) } -> 
                let fi = FileInfo(fileName)
                let allProjectFiles = ProjectType.FindAllProjects(fi.Directory.FullName) |> Array.toList

                match allProjectFiles with
                | [ projectFile ] ->
                    merge buildConfig buildPlatform version specificVersions projectFile templateFile
                    |> optWithSymbols projectFile
                | [] -> failwithf "There was no project file found for template file %s" fileName
                | _ -> failwithf "There was more than one project file found for template file %s" fileName
            | _ -> seq { yield templateFile }

        projectTemplates
        |> Map.toList
        |> Seq.collect(fun (_,(t, p)) -> 
            seq {
                for template in t |> optWithSymbols p do 
                    yield template, p
                }
            )
         |> Seq.map (fun (t, p) -> 
                let deps = findDependencies dependenciesFile buildConfig buildPlatform t p lockDependencies minimumFromLockFile projectTemplates includeReferencedProjects version specificVersions
                deps
            )
         |> Seq.append (allTemplateFiles |> Seq.collect convertRemainingTemplate)
         |> Seq.toList

    let excludedTemplates =
        match excludedTemplates with
        | None -> allTemplates
        | Some excluded -> 
            let excluded = set excluded
            allTemplates |> List.filter (fun t -> match t with CompleteTemplate(c,_) -> not (excluded.Contains c.Id) | _ -> true)
    
    // set projectUrl
    let templatesWithProjectUrl = 
        match projectUrl with
        | None -> excludedTemplates
        | Some url -> excludedTemplates |> List.map (TemplateFile.setProjectUrl url)

    // set version
    let templatesWithVersion = templatesWithProjectUrl |> List.map (TemplateFile.setVersion version specificVersions)

    // set release notes
    let processedTemplates =
        match releaseNotes with
        | None ->   templatesWithVersion
        | Some r -> templatesWithVersion |> List.map (TemplateFile.setReleaseNotes r)

    // Package all templates
    processedTemplates
    |> List.map (fun templateFile -> 
            async { 
                match templateFile with
                | CompleteTemplate(core, optional) -> 
                    NupkgWriter.Write core optional (Path.GetDirectoryName templateFile.FileName) packageOutputPath
                    |> NuGetV2.fixDatesInArchive 
                    tracefn "Packed: %s" templateFile.FileName
                | IncompleteTemplate -> 
                    failwithf "There was an attempt to pack incomplete template file %s." templateFile.FileName
            })
    |> Async.Parallel
    |> Async.RunSynchronously
    |> ignore<|MERGE_RESOLUTION|>--- conflicted
+++ resolved
@@ -74,11 +74,7 @@
         let includePdbs = optional.IncludePdbs
         { templateFile with Contents = ProjectInfo(core, { optional with IncludePdbs = (if symbols then false else includePdbs) }) }
 
-<<<<<<< HEAD
 let private convertToSymbols (projectFile : ProjectType) (includeReferencedProjects : bool) templateFile =
-=======
-let private convertToSymbols (projectFile: ProjectFile) (includeReferencedProjects: bool) templateFile =
->>>>>>> 8a9ba04b
     let sourceFiles =
         let getTarget compileItem =
             let projectName = Path.GetFileName(compileItem.BaseDir)
