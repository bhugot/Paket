--- conflicted
+++ resolved
@@ -22,18 +22,12 @@
 
     InstallProcess.Install(sources, force, hard, lockFile)
 
-<<<<<<< HEAD
-let private fixOldDependencies (oldLockFile:LockFile) (dependenciesFile:DependenciesFile) (package:PackageName) =
+let private fixOldDependencies (dependenciesFile:DependenciesFile) (package:PackageName) (oldLockFile:LockFile) =
     let allDependencies = oldLockFile.GetAllDependenciesOf package
 
     oldLockFile.ResolvedPackages
     |> Seq.map (fun kv -> kv.Value)
     |> Seq.filter (fun p -> not <| allDependencies.Contains p.Name)
-=======
-let private fixOldDependencies (dependenciesFile:DependenciesFile) (package:PackageName) (oldLockFile:LockFile) =
-    let packageKeys = dependenciesFile.DirectDependencies |> Seq.map (fun kv -> NormalizedPackageName kv.Key) |> Set.ofSeq
-    oldLockFile.ResolvedPackages 
->>>>>>> c7721e72
     |> Seq.fold 
             (fun (dependenciesFile : DependenciesFile) resolvedPackage ->                 
                     dependenciesFile.AddFixedPackage(resolvedPackage.Name, "= " + resolvedPackage.Version.ToString()))
