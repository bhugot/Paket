--- conflicted
+++ resolved
@@ -266,11 +266,7 @@
      |> collect
 
 /// Installs all packages from the lock file.
-<<<<<<< HEAD
-let InstallIntoProjects(options : InstallerOptions, dependenciesFile, lockFile : LockFile, projectsAndReferences : (ProjectFile * ReferencesFile) list, updatedGroups) =
-=======
-let InstallIntoProjects(options : InstallerOptions, forceTouch, dependenciesFile, lockFile : LockFile, projectsAndReferences : (ProjectFile * ReferencesFile) list) =
->>>>>>> e2c59024
+let InstallIntoProjects(options : InstallerOptions, forceTouch, dependenciesFile, lockFile : LockFile, projectsAndReferences : (ProjectFile * ReferencesFile) list, updatedGroups) =
     let packagesToInstall =
         if options.OnlyReferenced then
             projectsAndReferences
@@ -414,14 +410,7 @@
             first := false
 
 /// Installs all packages from the lock file.
-<<<<<<< HEAD
-let Install(options : InstallerOptions, dependenciesFile, lockFile : LockFile, updatedGroups) =
+let Install(options : InstallerOptions, forceTouch, dependenciesFile, lockFile : LockFile, updatedGroups) =
     let root = FileInfo(lockFile.FileName).Directory.FullName
     let projects = findAllReferencesFiles root |> returnOrFail
-    InstallIntoProjects(options, dependenciesFile, lockFile, projects, updatedGroups)
-=======
-let Install(options : InstallerOptions, forceTouch, dependenciesFile, lockFile : LockFile) =
-    let root = FileInfo(lockFile.FileName).Directory.FullName
-    let projects = findAllReferencesFiles root |> returnOrFail
-    InstallIntoProjects(options, forceTouch, dependenciesFile, lockFile, projects)
->>>>>>> e2c59024
+    InstallIntoProjects(options, forceTouch, dependenciesFile, lockFile, projects, updatedGroups)