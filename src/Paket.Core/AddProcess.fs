--- conflicted
+++ resolved
@@ -24,13 +24,8 @@
             existingDependenciesFile
                 .Add(groupName,package,version)
 
-<<<<<<< HEAD
-        let lockFile,updatedGroups = UpdateProcess.SelectiveUpdate(dependenciesFile, PackageResolver.UpdateMode.Install, options.SemVerUpdateMode, options.Force)
+        let lockFile,hasChanged,updatedGroups = UpdateProcess.SelectiveUpdate(dependenciesFile, PackageResolver.UpdateMode.Install, options.SemVerUpdateMode, options.Force)
         let projects = seq { for p in ProjectType.FindAllProjects(Path.GetDirectoryName lockFile.FileName) -> p } // lazy sequence in case no project install required
-=======
-        let lockFile,hasChanged,updatedGroups = UpdateProcess.SelectiveUpdate(dependenciesFile, PackageResolver.UpdateMode.Install, options.SemVerUpdateMode, options.Force)
-        let projects = seq { for p in ProjectFile.FindAllProjects(Path.GetDirectoryName lockFile.FileName) -> p } // lazy sequence in case no project install required
->>>>>>> eb074c96
 
         dependenciesFile.Save()
 
