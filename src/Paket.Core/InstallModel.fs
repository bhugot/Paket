--- conflicted
+++ resolved
@@ -18,31 +18,9 @@
     member this.AddReference lib = { this with References = Set.add (Reference.Library lib) this.References }
     member this.AddFrameworkAssemblyReference assemblyName = { this with References = Set.add (Reference.FrameworkAssemblyReference assemblyName) this.References }
 
-<<<<<<< HEAD
 type FrameworkGroup = 
     { Frameworks : Map<FrameworkIdentifier, InstallFiles>
       Fallbacks : InstallFiles }
-=======
-type InstallModel = 
-    { PackageName : string
-      PackageVersion : SemVerInfo
-      Frameworks : Map<FrameworkIdentifier, InstallFiles>
-      Fallbacks : Map<string, InstallFiles> }
-
-    static member EmptyModel(packageName, packageVersion) : InstallModel = 
-        let frameworks = 
-            [ for x in FrameworkVersion.KnownDotNetFrameworks -> DotNetFramework(x) ]
-        { PackageName = packageName
-          PackageVersion = packageVersion
-          Fallbacks = Map.empty
-          Frameworks = List.fold (fun map f -> Map.add f InstallFiles.empty map) Map.empty frameworks }
-    
-    member this.GetFrameworks() = this.Frameworks |> Seq.map (fun kv -> kv.Key)
-
-    member this.GetFrameworkGroups() =
-        this.Frameworks
-        |> Seq.groupBy (fun kv -> kv.Key.GetFrameworkIdentifier())
->>>>>>> 961c9233
 
     member this.GetFiles(framework:FrameworkIdentifier) = 
         match this.Frameworks.TryFind framework with
@@ -181,7 +159,6 @@
                                                     (fun frameworks f ->  Map.map (fun _ files -> {files with References = files.References |> Set.filter (f >> not)}) frameworks) 
                                                 group.Frameworks } ) }
 
-<<<<<<< HEAD
 
     member this.UseLowerVersionLibIfEmpty() = 
         let group =
@@ -222,23 +199,6 @@
                                             | None -> { Frameworks = Map.add framework { References = newFiles; ContentFiles = Set.empty } Map.empty; Fallbacks = InstallFiles.empty } )
                                           model.Groups})
                     this
-=======
-    member this.UseLowerVersionLibIfEmpty() = 
-        FrameworkVersion.KnownDotNetFrameworks
-        |> List.rev
-        |> List.fold (fun (model : InstallModel) (lowerVersion) -> 
-               let newFiles = model.GetReferences(DotNetFramework(lowerVersion))
-               if Set.isEmpty newFiles then model
-               else 
-                   FrameworkVersion.KnownDotNetFrameworks
-                   |> List.filter (fun (version) -> (version) > (lowerVersion))
-                   |> List.fold (fun (model : InstallModel) (upperVersion) -> 
-                          let framework = DotNetFramework(upperVersion)
-                          match Map.tryFind framework model.Frameworks with
-                          | Some files when Set.isEmpty files.References -> 
-                              { model with Frameworks = Map.add framework { References = newFiles; ContentFiles = Set.empty } model.Frameworks }
-                          | _ -> model) model) this
->>>>>>> 961c9233
 
     member this.UseLastInGroupAsFallback() =
         let groups =
