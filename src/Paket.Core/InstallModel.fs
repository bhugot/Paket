--- conflicted
+++ resolved
@@ -662,29 +662,16 @@
             let applyRestriction folder =
                 { folder with Targets = applyRestrictionsToTargets restrictions folder.Targets}
 
-<<<<<<< HEAD
             { installModel with
                 CompileLibFolders =
                     installModel.CompileLibFolders
-                    |> List.map applRestriction
+                    |> List.map applyRestriction
                     |> List.filter (fun folder -> folder.Targets <> [])
 
                 CompileRefFolders =
                     installModel.CompileRefFolders
-                    |> List.map applRestriction
+                    |> List.map applyRestriction
                     |> List.filter (fun folder -> folder.Targets <> [])
-=======
-            { installModel with 
-                LegacyReferenceFileFolders = 
-                    installModel.LegacyReferenceFileFolders
-                    |> List.map applyRestriction
-                    |> List.filter (fun folder -> folder.Targets <> []) 
-
-                NewReferenceFileFolders = 
-                    installModel.NewReferenceFileFolders
-                    |> List.map applyRestriction
-                    |> List.filter (fun folder -> folder.Targets <> []) 
->>>>>>> d148e14f
 
                 RuntimeLibFolders =
                     installModel.RuntimeLibFolders
